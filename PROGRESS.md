# Progress

## Latest changes
- Fixed planar track rendering so XY slices only draw points near the current slice, added projected overlays in XZ/ZY views,
  and updated hit testing/drawing to use per-view coordinates.
- Ensured 2D slices render pixel-perfect with a visible hover indicator, fixed viewer setting labels/visibility (orthogonal
  toggle in 2D, renamed rendering controls, widened trilinear quality range), and prevented the additive/alpha toggle from
  resetting the 3D camera view.
- Centralized loading overlay normalization into a shared hook for Planar and Volume viewers, removing duplicate calculations
  and keeping overlay displays consistent.
- Extracted shared viewer styles (layout, headers, overlays, tooltips, loading panels) into `viewerCommon.css` so Planar and
  Volume viewers only keep their unique rules.
- Added a shared layer settings updater to centralize brightness/contrast/window change handling and reduce duplication in the
  app router callbacks.
- Reorganized hooks under `src/hooks` into `dataset/`, `viewer/`, and `tracks/` subfolders, moving related hooks and adding
  barrel exports to keep imports stable across the app and tests.
- Fixed broken import paths after the core/shared/ui split (Dropbox/components, workers, shared utils) and addressed implicit
  any warnings so `npm run typecheck` passes again.
- Pointed the UI layout to the relocated `styles/app/index.css` asset so the Vite production build can resolve global styles.
- Updated the texture cache to pack 3-channel volumes into RGBA textures so Three.js builds without missing format exports.
- Restructured the app into `src/core`, `src/shared`, and `src/ui`, moving processing/cache modules, shared helpers, and UI
  components accordingly while updating imports/tests.
- Moved UI components into a new `src/components` tree split into `pages`, `viewers`, and `widgets`, updating imports, router
  wiring, and documentation references.
- Centralized window layout defaults and reset handling into a dedicated `useWindowLayout` hook with coverage for layout
  resets.
- Centralized dataset launch state into `useDatasetLaunch` and viewer mode playback wiring into `useViewerModePlayback`,
  refactoring `router.tsx` and adding focused hook tests for launch progression and playback toggles.
- Extracted channel selection/editing state into `useChannelEditing`, refactoring `router.tsx` wiring and adding focused hook
  tests for activation, focus, and channel removal interactions.
- Split the top-level app into dedicated provider/layout/router modules under `src/app/`, leaving `App.tsx` as a lightweight composer.
- Added focused hook tests for volume resource rebuilds, hover source resolution, and playback clamping, and documented the volume viewer hook roles.
- Extracted `VolumeViewer` camera concerns into `useCameraControls`, centralizing renderer/controls refs, resize handling, keyboard navigation, and pointer-look wiring.
- Extracted viewer shell prop assembly into `ViewerShellContainer`/`useViewerShellProps`, keeping `App` focused on state orchestration and adding targeted wiring tests to cover VR layout defaults and panel callbacks.

## Recent UI and hover improvements
- Consolidated track follow controls into the viewer top bar and hid them when inactive.
- Simplified hover readouts by removing debug banners/labels, reporting per-channel intensities (including segmentation IDs), and adding a 3D MIP tooltip with inline highlight.
- Introduced segmentation-aware hover uniforms so label picks can pulse distinctly from standard volume samples.
- Removed the shader grid overlay and added an additive blending toggle for channel overlays with helper text on visual trade-offs.
- Tweaked the landing page header/actions and aligned loader layouts for preprocessed datasets.

## Viewer and VR stability
- Allowed hover targeting across all 3D render modes and added optional ray-march step scaling for VR performance.
- Standardized renderer GPU preferences, pixel ratio limits, and foveated rendering defaults for smoother headset sessions.
- Refined VR HUD ergonomics (touch interaction, handle alignment/redesign, orientation defaults) and split volume vs. HUD reset controls.
- Added passthrough detection/toggle, reliable controller visibility/raycasting, and scrollable immersive track lists.
- Ensured VR tracks/HUD wiring is resilient to ref churn, session lifecycle changes, and stale refs from lazy imports.

## Data handling and preprocessing
- Added voxel anisotropy correction with metadata propagation through preprocessing, export, and import.
- Captured voxel resolution inputs on the front page, threading them through preprocessing and validation.
- Implemented volume streaming guardrails with configurable size limits and slice-by-slice reassembly using shared buffers.
- Added a zero-copy normalization fast path for uint8 volumes already in range.

## Import/export and Dropbox workflow
- Built a preprocessed dataset export/import pipeline with manifest hashing, ZIP streaming (including service worker fallback), and guarded launcher states.
- Captured segmentation label buffers in the preprocessed manifest, exporting/importing per-volume label digests to keep segmentation rendering consistent after archive round-trips.
- Fixed GitHub Pages artifact inputs and activation handling for the file save picker.
- Added Dropbox chooser support for TIFF stacks and per-channel track CSVs, with inline configuration, progress/error messaging, and folder-aware file construction.
- Ensured preprocessed dataset launches push imported layers into the viewer state so the volumes appear immediately after opening.

## Track visualization
- Respected CSV `track_id` ordering and staggered starts, with optional sorting by trajectory length.
- Added per-channel track tabs with independent visibility/opacity/thickness settings and preserved color schemes, plus blinking/thickened highlights for selected tracks.
- Introduced a "Selected Tracks" overlay plotting per-track amplitude over time with a color-coded legend.
- Consolidated Gaussian smoothing into a shared utility with guards for non-finite inputs and coverage for edge cases via unit tests.
- Extracted shared track filtering/smoothing selectors into a reusable hook to simplify testing and reduce memo boilerplate.

## Recent fixes
- Moved help menu state and dismissal logic into a dedicated component/hook with escape and click-away tests, removing direct DOM listeners from the app router.
- Reordered the track-state hook initialization in `App` so VR entry reset handlers access the track follow setter after it is defined, resolving the type-check failure.
- Refactored channel uploads by introducing dedicated Dropbox and local upload components, reducing ChannelCard drag-drop and configuration state.
- Sorted track tabs by numeric ID rather than lexicographic strings so the Tracks panel lists Track #1, #2, #3, etc., when ordering by ID.
- Extracted dataset setup concerns into a dedicated hook that manages voxel resolution snapshots, dataset errors, and channel layer uploads/removals, with focused unit tests covering layer replacement and ignored TIFF groups.

## Rendering and interaction foundations
- Established the Vite + React frontend, Three.js volume renderer, and playback pipeline with keyboard/mouse navigation and responsive resource reuse.
- Added brightness/contrast controls (including ImageJ-like windowing for float volumes), playback speed/looping, and robust loading overlays.
- Refined camera clipping, ray-cast coordinates, and normalization to keep rendering stable across multi-channel datasets.
- Provided early webfont bundling and sidebar/control layout refreshes for consistent styling.

## Viewer shell refactor
- Broke the monolithic viewer shell into focused components for top navigation, playback, channels, tracks, and plot settings, with hooks to keep state wiring tidy.

## Volume viewer cleanup
- Moved renderer/camera/scene initialization into a reusable helper to simplify viewer setup effects.
- Extracted hover sampling math into a shared utility and isolated VR bridge wiring into its own component.
- Split VR input handling into focused controller configuration, HUD interaction, and volume gesture modules, adding unit
  coverage for yaw/pitch math and UI ray clamping helpers.
- Restored VR controller select handling to call the existing channel/layer and track callbacks without stray targets so
  typechecking passes and interactions match the pre-refactor behavior.

## Volume viewer modularization
- Moved slice texture preparation and material disposal helpers into `volume-viewer/renderingUtils` to share rendering cleanup logic.
- Added a dedicated `useVolumeViewerVrBridge` hook beside the VR bridge to centralize param/fallback wiring away from the React surface component.
- Split the loading overlay, hover debug banner, and track tooltip into focused presentational components within `volume-viewer/`.
- Extracted rendering math (raycast temps, colormap helpers, track geometry) into `volume-viewer/rendering/*` and tucked VR target helpers under `volume-viewer/vr/`, leaving `VolumeViewer` as an orchestrator.
- Extracted VR responsibilities into reusable hooks for session lifecycle, controller handling, playback bindings, and HUD data wiring so `useVolumeViewerVr` now coordinates modular helpers instead of owning all logic directly.
- Pulled volume and layer resource lifecycle, dimension reset logic, and colormap caching into `useVolumeResources`, keeping `VolumeViewer` focused on orchestration and prop wiring while VR and desktop rendering share the same refs.
- Introduced `useTrackRendering` to encapsulate track overlay lifecycle, hover/tooltips, and per-frame material updates, letting `VolumeViewer` reuse the same hover/ref state across desktop and VR pointer handling.
- Added `usePlaybackControls` to own time-index refs, playback state syncing, and per-frame advancement so the render loop and VR playback HUD rely on a single shared controller.
- Corrected the hook wiring and import paths after the playback refactor so typechecking passes, ensuring shared refs are provided once, track hover handlers are defined before VR setup, and rendering utilities resolve correctly.
- Wired `VolumeViewer` to the new loading overlay and track tooltip hooks so the JSX consumes shared hook state instead of duplicating inline calculations, and passed the hook-managed hover handlers through the VR bridge.
- Extracted `VolumeViewer` responsibilities into new `useVolumeViewerState`, `useVolumeViewerDataState`, `useVolumeViewerResources`, and `useVolumeViewerInteractions` hooks so state, data loading, hover handling, and resource management live in dedicated modules.
- Tightened the new viewer hook signatures to use mutable refs and nullable dimension callbacks expected by `useVolumeResources`, clearing the typecheck regressions after the modularization refactor.

## Front page contract review
- Documented the AppContent props and state that feed voxel resolution inputs, dataset error handling, preprocessing/import flows, and upload progress.
- Added a draft `FrontPageContainer` prop contract so the landing screen can be wrapped without leaking unrelated AppContent state.

## Test maintenance
- Updated volume viewer unit test imports to the relocated `components/viewers` paths after the UI restructuring.
- Broke out hover sampling into `useVolumeHover`, added a renderless `TrackCameraPresenter` for follow-mode camera updates, and introduced `VolumeViewerVrAdapter` so `VolumeViewer` now orchestrates hover, camera, and VR pieces instead of inlining them.

## Router refactor
- Added `useAppRouteState` to centralize dataset setup and viewer state wiring, exposing route-specific props for reuse.
- Introduced `DatasetSetupRoute` and `ViewerRoute` wrappers so `AppRouter` now only handles navigation and suspense boundaries.

## Front page modularization
- Split the landing screen into focused components for the header, experiment configuration, preprocessed loader, channel tabs, launch actions, and warning window, passing grouped props to reduce the monolithic prop list.
## useAppRouteState cleanup
- Extracted layer interaction and viewer-layer memoization into a dedicated `useLayerControls` hook to slim down the route wiring and group related handlers.
- Removed unused imports from `useAppRouteState` after the extraction to keep the hook surface focused on the state it owns.

## Front page typing fixes
- Added the missing `experimentDimension` and launch visibility props to the channel list and launch actions wiring so the front page passes the full contract expected by `ChannelCard` and `LaunchActions` without type errors.

## Hover sampling fixes
- Adjusted planar hover handling to rely on the active canvas element from the pointer event, preventing stale refs from blocking pixel sampling.
- Limited volume hover listeners to the WebGL canvas so pointer coordinates match the sampled surface, restoring voxel intensity readouts.

## Hover readout persistence
- Added persistent hover tracking in `useAppRouteState` so the last sampled voxel remains visible in the top menu instead of being cleared immediately.
- Reset the stored hover value alongside viewer mode switches to avoid stale readouts when changing contexts.

## Additive blending fix
- Guarded volume resource materials that may be arrays when applying additive blending so shader uniforms and blending modes update without type errors.

<<<<<<< HEAD
## Planar track hit testing
- Updated planar track hit testing to use per-view projected points across XY, XZ, and ZY layouts, aligning selection distances with the rendered overlays.
=======
## Viewer settings blending toggle
- Preserved the current camera position and target across render context teardowns so toggling additive/alpha blending no longer resets the 3D view.
>>>>>>> e732ea7c
<|MERGE_RESOLUTION|>--- conflicted
+++ resolved
@@ -137,10 +137,7 @@
 ## Additive blending fix
 - Guarded volume resource materials that may be arrays when applying additive blending so shader uniforms and blending modes update without type errors.
 
-<<<<<<< HEAD
 ## Planar track hit testing
 - Updated planar track hit testing to use per-view projected points across XY, XZ, and ZY layouts, aligning selection distances with the rendered overlays.
-=======
 ## Viewer settings blending toggle
-- Preserved the current camera position and target across render context teardowns so toggling additive/alpha blending no longer resets the 3D view.
->>>>>>> e732ea7c
+- Preserved the current camera position and target across render context teardowns so toggling additive/alpha blending no longer resets the 3D view.