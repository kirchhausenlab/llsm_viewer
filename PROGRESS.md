# Progress

## Latest changes
- Ensured selecting a track from the viewer promotes it to the top of the Tracks list and refreshes selection state so the rend
  ered line visibly blinks and the selection order drives list sorting.
- Fixed planar track rendering so XY slices only draw points near the current slice, added projected overlays in XZ/ZY views,
  and updated hit testing/drawing to use per-view coordinates.
- Ensured 2D slices render pixel-perfect with a visible hover indicator, fixed viewer setting labels/visibility (orthogonal
  toggle in 2D, renamed rendering controls, widened trilinear quality range), and prevented the additive/alpha toggle from
  resetting the 3D camera view.
- Centralized loading overlay normalization into a shared hook for Planar and Volume viewers, removing duplicate calculations
  and keeping overlay displays consistent.
- Extracted shared viewer styles (layout, headers, overlays, tooltips, loading panels) into `viewerCommon.css` so Planar and
  Volume viewers only keep their unique rules.
- Added a shared layer settings updater to centralize brightness/contrast/window change handling and reduce duplication in the
  app router callbacks.
- Reorganized hooks under `src/hooks` into `dataset/`, `viewer/`, and `tracks/` subfolders, moving related hooks and adding
  barrel exports to keep imports stable across the app and tests.
- Fixed broken import paths after the core/shared/ui split (Dropbox/components, workers, shared utils) and addressed implicit
  any warnings so `npm run typecheck` passes again.
- Pointed the UI layout to the relocated `styles/app/index.css` asset so the Vite production build can resolve global styles.
- Updated the texture cache to pack 3-channel volumes into RGBA textures so Three.js builds without missing format exports.
- Restructured the app into `src/core`, `src/shared`, and `src/ui`, moving processing/cache modules, shared helpers, and UI
  components accordingly while updating imports/tests.
- Moved UI components into a new `src/components` tree split into `pages`, `viewers`, and `widgets`, updating imports, router
  wiring, and documentation references.
- Centralized window layout defaults and reset handling into a dedicated `useWindowLayout` hook with coverage for layout
  resets.
- Centralized dataset launch state into `useDatasetLaunch` and viewer mode playback wiring into `useViewerModePlayback`,
  refactoring `router.tsx` and adding focused hook tests for launch progression and playback toggles.
- Extracted channel selection/editing state into `useChannelEditing`, refactoring `router.tsx` wiring and adding focused hook
  tests for activation, focus, and channel removal interactions.
- Split the top-level app into dedicated provider/layout/router modules under `src/app/`, leaving `App.tsx` as a lightweight composer.
- Added focused hook tests for volume resource rebuilds, hover source resolution, and playback clamping, and documented the volume viewer hook roles.
- Extracted `VolumeViewer` camera concerns into `useCameraControls`, centralizing renderer/controls refs, resize handling, keyboard navigation, and pointer-look wiring.
- Extracted viewer shell prop assembly into `ViewerShellContainer`/`useViewerShellProps`, keeping `App` focused on state orchestration and adding targeted wiring tests to cover VR layout defaults and panel callbacks.

## Recent UI and hover improvements
- Consolidated track follow controls into the viewer top bar and hid them when inactive.
- Simplified hover readouts by removing debug banners/labels, reporting per-channel intensities (including segmentation IDs), and adding a 3D MIP tooltip with inline highlight.
- Introduced segmentation-aware hover uniforms so label picks can pulse distinctly from standard volume samples.
- Removed the shader grid overlay and added an additive blending toggle for channel overlays with helper text on visual trade-offs.
- Tweaked the landing page header/actions and aligned loader layouts for preprocessed datasets.

## Viewer and VR stability
- Allowed hover targeting across all 3D render modes and added optional ray-march step scaling for VR performance.
- Standardized renderer GPU preferences, pixel ratio limits, and foveated rendering defaults for smoother headset sessions.
- Refined VR HUD ergonomics (touch interaction, handle alignment/redesign, orientation defaults) and split volume vs. HUD reset controls.
- Added passthrough detection/toggle, reliable controller visibility/raycasting, and scrollable immersive track lists.
- Ensured VR tracks/HUD wiring is resilient to ref churn, session lifecycle changes, and stale refs from lazy imports.

## Data handling and preprocessing
- Added voxel anisotropy correction with metadata propagation through preprocessing, export, and import.
- Captured voxel resolution inputs on the front page, threading them through preprocessing and validation.
- Implemented volume streaming guardrails with configurable size limits and slice-by-slice reassembly using shared buffers.
- Added a zero-copy normalization fast path for uint8 volumes already in range.

## Import/export and Dropbox workflow
- Built a preprocessed dataset export/import pipeline with manifest hashing, ZIP streaming (including service worker fallback), and guarded launcher states.
- Captured segmentation label buffers in the preprocessed manifest, exporting/importing per-volume label digests to keep segmentation rendering consistent after archive round-trips.
- Fixed GitHub Pages artifact inputs and activation handling for the file save picker.
- Added Dropbox chooser support for TIFF stacks and per-channel track CSVs, with inline configuration, progress/error messaging, and folder-aware file construction.
- Ensured preprocessed dataset launches push imported layers into the viewer state so the volumes appear immediately after opening.

## Track visualization
- Respected CSV `track_id` ordering and staggered starts, with optional sorting by trajectory length.
- Added per-channel track tabs with independent visibility/opacity/thickness settings and preserved color schemes, plus blinking/thickened highlights for selected tracks.
- Introduced a "Selected Tracks" overlay plotting per-track amplitude over time with a color-coded legend.
- Consolidated Gaussian smoothing into a shared utility with guards for non-finite inputs and coverage for edge cases via unit tests.
- Extracted shared track filtering/smoothing selectors into a reusable hook to simplify testing and reduce memo boilerplate.

## Recent fixes
- Moved help menu state and dismissal logic into a dedicated component/hook with escape and click-away tests, removing direct DOM listeners from the app router.
- Reordered the track-state hook initialization in `App` so VR entry reset handlers access the track follow setter after it is defined, resolving the type-check failure.
- Refactored channel uploads by introducing dedicated Dropbox and local upload components, reducing ChannelCard drag-drop and configuration state.
- Sorted track tabs by numeric ID rather than lexicographic strings so the Tracks panel lists Track #1, #2, #3, etc., when ordering by ID.
- Extracted dataset setup concerns into a dedicated hook that manages voxel resolution snapshots, dataset errors, and channel layer uploads/removals, with focused unit tests covering layer replacement and ignored TIFF groups.

## Rendering and interaction foundations
- Established the Vite + React frontend, Three.js volume renderer, and playback pipeline with keyboard/mouse navigation and responsive resource reuse.
- Added brightness/contrast controls (including ImageJ-like windowing for float volumes), playback speed/looping, and robust loading overlays.
- Refined camera clipping, ray-cast coordinates, and normalization to keep rendering stable across multi-channel datasets.
- Provided early webfont bundling and sidebar/control layout refreshes for consistent styling.

## Viewer shell refactor
- Broke the monolithic viewer shell into focused components for top navigation, playback, channels, tracks, and plot settings, with hooks to keep state wiring tidy.

## Volume viewer cleanup
- Moved renderer/camera/scene initialization into a reusable helper to simplify viewer setup effects.
- Extracted hover sampling math into a shared utility and isolated VR bridge wiring into its own component.
- Split VR input handling into focused controller configuration, HUD interaction, and volume gesture modules, adding unit
  coverage for yaw/pitch math and UI ray clamping helpers.
- Restored VR controller select handling to call the existing channel/layer and track callbacks without stray targets so
  typechecking passes and interactions match the pre-refactor behavior.

## Volume viewer modularization
- Moved slice texture preparation and material disposal helpers into `volume-viewer/renderingUtils` to share rendering cleanup logic.
- Added a dedicated `useVolumeViewerVrBridge` hook beside the VR bridge to centralize param/fallback wiring away from the React surface component.
- Split the loading overlay, hover debug banner, and track tooltip into focused presentational components within `volume-viewer/`.
- Extracted rendering math (raycast temps, colormap helpers, track geometry) into `volume-viewer/rendering/*` and tucked VR target helpers under `volume-viewer/vr/`, leaving `VolumeViewer` as an orchestrator.
- Extracted VR responsibilities into reusable hooks for session lifecycle, controller handling, playback bindings, and HUD data wiring so `useVolumeViewerVr` now coordinates modular helpers instead of owning all logic directly.
- Pulled volume and layer resource lifecycle, dimension reset logic, and colormap caching into `useVolumeResources`, keeping `VolumeViewer` focused on orchestration and prop wiring while VR and desktop rendering share the same refs.
- Introduced `useTrackRendering` to encapsulate track overlay lifecycle, hover/tooltips, and per-frame material updates, letting `VolumeViewer` reuse the same hover/ref state across desktop and VR pointer handling.
- Added `usePlaybackControls` to own time-index refs, playback state syncing, and per-frame advancement so the render loop and VR playback HUD rely on a single shared controller.
- Corrected the hook wiring and import paths after the playback refactor so typechecking passes, ensuring shared refs are provided once, track hover handlers are defined before VR setup, and rendering utilities resolve correctly.
- Wired `VolumeViewer` to the new loading overlay and track tooltip hooks so the JSX consumes shared hook state instead of duplicating inline calculations, and passed the hook-managed hover handlers through the VR bridge.
- Extracted `VolumeViewer` responsibilities into new `useVolumeViewerState`, `useVolumeViewerDataState`, `useVolumeViewerResources`, and `useVolumeViewerInteractions` hooks so state, data loading, hover handling, and resource management live in dedicated modules.
- Tightened the new viewer hook signatures to use mutable refs and nullable dimension callbacks expected by `useVolumeResources`, clearing the typecheck regressions after the modularization refactor.

## Front page contract review
- Documented the AppContent props and state that feed voxel resolution inputs, dataset error handling, preprocessing/import flows, and upload progress.
- Added a draft `FrontPageContainer` prop contract so the landing screen can be wrapped without leaking unrelated AppContent state.

## Test maintenance
- Updated volume viewer unit test imports to the relocated `components/viewers` paths after the UI restructuring.
- Broke out hover sampling into `useVolumeHover`, added a renderless `TrackCameraPresenter` for follow-mode camera updates, and introduced `VolumeViewerVrAdapter` so `VolumeViewer` now orchestrates hover, camera, and VR pieces instead of inlining them.

## Router refactor
- Added `useAppRouteState` to centralize dataset setup and viewer state wiring, exposing route-specific props for reuse.
- Introduced `DatasetSetupRoute` and `ViewerRoute` wrappers so `AppRouter` now only handles navigation and suspense boundaries.

## Front page modularization
- Split the landing screen into focused components for the header, experiment configuration, preprocessed loader, channel tabs, launch actions, and warning window, passing grouped props to reduce the monolithic prop list.
## useAppRouteState cleanup
- Extracted layer interaction and viewer-layer memoization into a dedicated `useLayerControls` hook to slim down the route wiring and group related handlers.
- Removed unused imports from `useAppRouteState` after the extraction to keep the hook surface focused on the state it owns.

## Front page typing fixes
- Added the missing `experimentDimension` and launch visibility props to the channel list and launch actions wiring so the front page passes the full contract expected by `ChannelCard` and `LaunchActions` without type errors.

## Hover sampling fixes
- Adjusted planar hover handling to rely on the active canvas element from the pointer event, preventing stale refs from blocking pixel sampling.
- Limited volume hover listeners to the WebGL canvas so pointer coordinates match the sampled surface, restoring voxel intensity readouts.

## Hover readout persistence
- Added persistent hover tracking in `useAppRouteState` so the last sampled voxel remains visible in the top menu instead of being cleared immediately.
- Reset the stored hover value alongside viewer mode switches to avoid stale readouts when changing contexts.

## Additive blending fix
- Guarded volume resource materials that may be arrays when applying additive blending so shader uniforms and blending modes update without type errors.

## Planar track hit testing
- Updated planar track hit testing to use per-view projected points across XY, XZ, and ZY layouts, aligning selection distances with the rendered overlays.
## Viewer settings blending toggle
- Preserved the current camera position and target across render context teardowns so toggling additive/alpha blending no longer resets the 3D view.

## Planar track rendering regression
- Restored the XY overlay to render full track projections instead of slice-clipped fragments, recovering the smoother, continuous appearance from the previous implementation while keeping orthogonal overlays slice-aware.
- Updated orthogonal planar overlays to render full max projections rather than slice-aware fragments so XZ and ZY tracks match the restored XY behaviour.

## Camera control remapping
- Remapped vertical fly controls to Space (up) and Ctrl (down), freed Q/E from movement, and added keyboard-driven camera roll for 3D navigation.

<<<<<<< HEAD
## Channel opacity interactivity guards
- Hid planar hit-test targets and volume track line/end-cap meshes when their channel opacity is zero unless the track is explicitly followed/selected, preventing invisible overlays from capturing pointer/VR hover.
- Added regression coverage to ensure opacity-zero tracks are neither rendered nor hovered in pointer/VR contexts.
=======
## Reset view roll correction
- Ensured the volume viewer reset action also restores the camera up vector and forward alignment so any roll input is cleared when resetting the view.
>>>>>>> 6f08bb0c
<|MERGE_RESOLUTION|>--- conflicted
+++ resolved
@@ -151,11 +151,8 @@
 ## Camera control remapping
 - Remapped vertical fly controls to Space (up) and Ctrl (down), freed Q/E from movement, and added keyboard-driven camera roll for 3D navigation.
 
-<<<<<<< HEAD
 ## Channel opacity interactivity guards
 - Hid planar hit-test targets and volume track line/end-cap meshes when their channel opacity is zero unless the track is explicitly followed/selected, preventing invisible overlays from capturing pointer/VR hover.
 - Added regression coverage to ensure opacity-zero tracks are neither rendered nor hovered in pointer/VR contexts.
-=======
 ## Reset view roll correction
-- Ensured the volume viewer reset action also restores the camera up vector and forward alignment so any roll input is cleared when resetting the view.
->>>>>>> 6f08bb0c
+- Ensured the volume viewer reset action also restores the camera up vector and forward alignment so any roll input is cleared when resetting the view.