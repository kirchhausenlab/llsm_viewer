--- conflicted
+++ resolved
@@ -311,12 +311,9 @@
 ## Volume loader completion ordering (2025-03-19)
 - Serialized volume-finalization steps so worker completion waits for pending volume assembly, preventing premature launch failures when large volumes finish asynchronously.
 
-<<<<<<< HEAD
 ## Track/volume transform synchronization (2025-05-14)
 - Ensured track group normalization runs whenever volume root transforms or volume step scaling occur, including user reset and VR session transitions.
 - Added regression coverage to confirm track overlay transforms stay aligned with volume bounds after scaling and reset flows.
-=======
 ## Clipmap time-index propagation (2025-03-24)
 - Threaded the active clipmap time index into streaming read options and refresh logic so time-series playback pulls the correct slice even when the camera is stationary.
-- Added a regression test around `VolumeClipmapManager.update` to confirm time changes trigger fresh streaming requests.
->>>>>>> b4e38dae
+- Added a regression test around `VolumeClipmapManager.update` to confirm time changes trigger fresh streaming requests.