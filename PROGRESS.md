--- conflicted
+++ resolved
@@ -157,10 +157,7 @@
 ## Reset view roll correction
 - Ensured the volume viewer reset action also restores the camera up vector and forward alignment so any roll input is cleared when resetting the view.
 
-<<<<<<< HEAD
 ## Planar viewer key remapping
 - Swapped A/D horizontal panning directions and added Space/Ctrl bindings for vertical panning in the 2D viewer.
-=======
 ## Track follow state propagation
-- Synced the followed track ID prop into the shared ref and refreshed per-frame follow offsets so track-centered orbits stay aligned while playback advances.
->>>>>>> 5eae66fe
+- Synced the followed track ID prop into the shared ref and refreshed per-frame follow offsets so track-centered orbits stay aligned while playback advances.