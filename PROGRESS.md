--- conflicted
+++ resolved
@@ -120,10 +120,4 @@
 ## Worker pool build resilience
 - Guarded the worker thread message port reference so TypeScript recognizes it as always available in worker contexts, satisfying strict null checks during compilation.
 - Normalized the transferable buffer handling inside the volume loader worker to produce concrete `ArrayBuffer` instances, keeping zero-copy transfers functional on every platform.
-<<<<<<< HEAD
-- Raised the server TypeScript target to ES2022 and replaced Map iteration with `forEach` so the worker pool can compile cleanly without downlevel iteration flags on both Windows and Linux.
-- Restored production `npm run preview` support by switching the server build to NodeNext module resolution and adding `.js`
-  extensions to internal worker imports.
-=======
-- Raised the server TypeScript target to ES2022 and replaced Map iteration with `forEach` so the worker pool can compile cleanly without downlevel iteration flags on both Windows and Linux.
->>>>>>> 608a56f0
+- Raised the server TypeScript target to ES2022 and replaced Map iteration with `forEach` so the worker pool can compile cleanly without downlevel iteration flags on both Windows and Linux.