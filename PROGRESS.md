--- conflicted
+++ resolved
@@ -830,11 +830,8 @@
 ## Drag gesture simplification
 - Removed the Shift+drag panning and Ctrl+drag dolly gestures from the 3D viewer so mouse drags are dedicated to orbiting and selection without altering camera position.
 
-<<<<<<< HEAD
 ## Amplitude plot legend width tweak
 - Widened the amplitude plot window and its legend column so track labels and hover readouts stay on a single line instead of wrapping.
-=======
 ## First-person drag look
 - Swapped orbit-style drag rotation for a first-person look mechanic that pivots the camera in place while keeping zoom and movement controls intact.
-- Kept the rotation target synchronized with the camera’s forward vector so scroll zooms and keyboard navigation continue to work with the new look-around behavior.
->>>>>>> bcfb89ea
+- Kept the rotation target synchronized with the camera’s forward vector so scroll zooms and keyboard navigation continue to work with the new look-around behavior.