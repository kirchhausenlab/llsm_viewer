# Progress

## Latest changes
- Documented the streaming Zarr pipeline, clipmap renderer, and store options in `PROJECT_STRUCTURE.md` and `README.md` so new contributors can trace the data flow.
- Added dataset metadata/store types to centralize Zarr store descriptors and expose streaming hints on viewer resources.
- Expanded test coverage for `ZarrVolumeSource` region reads and the clipmap renderer to exercise chunk copying, cache reuse, and shader uniform wiring.
- Added a `src/data/zarr.ts` module that wraps zarrita stores for remote fetches, directory-picked files, and OPFS/IndexedDB
  preprocessing outputs with helpers for opening arrays/groups and range slicing utilities backed by new tests.
- Removed the track channel label above the Min length slider in the Tracks window to avoid duplicating the active tab name.
- Simplified channel tab editing by removing the rename button, enabling double-click rename on the tab header, keeping a single close control, and capping names at 9 characters.
- Removed the per-channel track count header line from the Tracks window and now show the Min length slider value as the raw input number instead of a micrometer-formatted length.
- Restyled the viewer top menu dropdown items to remove outlines/background fill so they blend with the top bar styling while keeping hover/focus cues.
- Added a Shift-modifier sprint that doubles W/A/S/D/Space/Ctrl camera movement speed in the 3D viewer.
- Reduced the default vertical offset for the Viewer controls and Tracks floating windows so they sit closer to the top menu wi
  thout overlapping it.
- Simplified the viewer top menu by removing dropdown headers/descriptions, aligning dropdowns to stay on-screen, and blending
  the menu buttons into the bar styling.
- Added dropdown menus for File/View/Channels/Tracks in the viewer top bar with keyboard-friendly popovers and moved layout/exit
  actions into the File menu.
- Swapped Space and Ctrl slice-view pan bindings so Space pans down and Ctrl pans up in the 2D view.
- Extended the viewer top menu to span the full width with left-aligned controls and squared edges.
- Made selected track blink intensity much more pronounced so the highlight is easy to notice.
- Swapped channel/track tab visibility toggles from Ctrl+click to middle-click to avoid conflicts with translation shortcuts.
- Ensured selecting a track from the viewer promotes it to the top of the Tracks list and refreshes selection state so the rend
  ered line visibly blinks and the selection order drives list sorting.
- Fixed planar track rendering so XY slices only draw points near the current slice, added projected overlays in XZ/ZY views,
  and updated hit testing/drawing to use per-view coordinates.
- Ensured 2D slices render pixel-perfect with a visible hover indicator, fixed viewer setting labels/visibility (orthogonal
  toggle in 2D, renamed rendering controls, widened trilinear quality range), and prevented the additive/alpha toggle from
  resetting the 3D camera view.
- Centralized loading overlay normalization into a shared hook for Planar and Volume viewers, removing duplicate calculations
  and keeping overlay displays consistent.
- Extracted shared viewer styles (layout, headers, overlays, tooltips, loading panels) into `viewerCommon.css` so Planar and
  Volume viewers only keep their unique rules.
- Added a shared layer settings updater to centralize brightness/contrast/window change handling and reduce duplication in the
  app router callbacks.
- Reorganized hooks under `src/hooks` into `dataset/`, `viewer/`, and `tracks/` subfolders, moving related hooks and adding
  barrel exports to keep imports stable across the app and tests.
- Fixed broken import paths after the core/shared/ui split (Dropbox/components, workers, shared utils) and addressed implicit
  any warnings so `npm run typecheck` passes again.
- Pointed the UI layout to the relocated `styles/app/index.css` asset so the Vite production build can resolve global styles.
- Updated the texture cache to pack 3-channel volumes into RGBA textures so Three.js builds without missing format exports.
- Restructured the app into `src/core`, `src/shared`, and `src/ui`, moving processing/cache modules, shared helpers, and UI
  components accordingly while updating imports/tests.
- Moved UI components into a new `src/components` tree split into `pages`, `viewers`, and `widgets`, updating imports, router
  wiring, and documentation references.
- Centralized window layout defaults and reset handling into a dedicated `useWindowLayout` hook with coverage for layout
  resets.
- Centralized dataset launch state into `useDatasetLaunch` and viewer mode playback wiring into `useViewerModePlayback`,
  refactoring `router.tsx` and adding focused hook tests for launch progression and playback toggles.
- Extracted channel selection/editing state into `useChannelEditing`, refactoring `router.tsx` wiring and adding focused hook
  tests for activation, focus, and channel removal interactions.
- Split the top-level app into dedicated provider/layout/router modules under `src/app/`, leaving `App.tsx` as a lightweight composer.
- Added focused hook tests for volume resource rebuilds, hover source resolution, and playback clamping, and documented the volume viewer hook roles.
- Extracted `VolumeViewer` camera concerns into `useCameraControls`, centralizing renderer/controls refs, resize handling, keyboard navigation, and pointer-look wiring.
- Extracted viewer shell prop assembly into `ViewerShellContainer`/`useViewerShellProps`, keeping `App` focused on state orchestration and adding targeted wiring tests to cover VR layout defaults and panel callbacks.

## Recent UI and hover improvements
- Consolidated track follow controls into the viewer top bar and hid them when inactive.
- Simplified hover readouts by removing debug banners/labels, reporting per-channel intensities (including segmentation IDs), and adding a 3D MIP tooltip with inline highlight.
- Introduced segmentation-aware hover uniforms so label picks can pulse distinctly from standard volume samples.
- Removed the shader grid overlay and added an additive blending toggle for channel overlays with helper text on visual trade-offs.
- Tweaked the landing page header/actions and aligned loader layouts for preprocessed datasets.

## Viewer and VR stability
- Allowed hover targeting across all 3D render modes and added optional ray-march step scaling for VR performance.
- Standardized renderer GPU preferences, pixel ratio limits, and foveated rendering defaults for smoother headset sessions.
- Refined VR HUD ergonomics (touch interaction, handle alignment/redesign, orientation defaults) and split volume vs. HUD reset controls.
- Added passthrough detection/toggle, reliable controller visibility/raycasting, and scrollable immersive track lists.
- Ensured VR tracks/HUD wiring is resilient to ref churn, session lifecycle changes, and stale refs from lazy imports.

## Data handling and preprocessing
- Added voxel anisotropy correction with metadata propagation through preprocessing, export, and import.
- Captured voxel resolution inputs on the front page, threading them through preprocessing and validation.
- Implemented volume streaming guardrails with configurable size limits and slice-by-slice reassembly using shared buffers.
- Added a zero-copy normalization fast path for uint8 volumes already in range.

## Import/export and Dropbox workflow
- Built a preprocessed dataset export/import pipeline with manifest hashing, ZIP streaming (including service worker fallback), and guarded launcher states.
- Captured segmentation label buffers in the preprocessed manifest, exporting/importing per-volume label digests to keep segmentation rendering consistent after archive round-trips.
- Fixed GitHub Pages artifact inputs and activation handling for the file save picker.
- Added Dropbox chooser support for TIFF stacks and per-channel track CSVs, with inline configuration, progress/error messaging, and folder-aware file construction.
- Ensured preprocessed dataset launches push imported layers into the viewer state so the volumes appear immediately after opening.

## Track visualization
- Respected CSV `track_id` ordering and staggered starts, with optional sorting by trajectory length.
- Added per-channel track tabs with independent visibility/opacity/thickness settings and preserved color schemes, plus blinking/thickened highlights for selected tracks.
- Introduced a "Selected Tracks" overlay plotting per-track amplitude over time with a color-coded legend.
- Consolidated Gaussian smoothing into a shared utility with guards for non-finite inputs and coverage for edge cases via unit tests.
- Extracted shared track filtering/smoothing selectors into a reusable hook to simplify testing and reduce memo boilerplate.

## Recent fixes
- Moved help menu state and dismissal logic into a dedicated component/hook with escape and click-away tests, removing direct DOM listeners from the app router.
- Reordered the track-state hook initialization in `App` so VR entry reset handlers access the track follow setter after it is defined, resolving the type-check failure.
- Refactored channel uploads by introducing dedicated Dropbox and local upload components, reducing ChannelCard drag-drop and configuration state.
- Sorted track tabs by numeric ID rather than lexicographic strings so the Tracks panel lists Track #1, #2, #3, etc., when ordering by ID.
- Extracted dataset setup concerns into a dedicated hook that manages voxel resolution snapshots, dataset errors, and channel layer uploads/removals, with focused unit tests covering layer replacement and ignored TIFF groups.

## Rendering and interaction foundations
- Established the Vite + React frontend, Three.js volume renderer, and playback pipeline with keyboard/mouse navigation and responsive resource reuse.
- Added brightness/contrast controls (including ImageJ-like windowing for float volumes), playback speed/looping, and robust loading overlays.
- Refined camera clipping, ray-cast coordinates, and normalization to keep rendering stable across multi-channel datasets.
- Provided early webfont bundling and sidebar/control layout refreshes for consistent styling.

## Viewer shell refactor
- Broke the monolithic viewer shell into focused components for top navigation, playback, channels, tracks, and plot settings, with hooks to keep state wiring tidy.

## Volume viewer cleanup
- Moved renderer/camera/scene initialization into a reusable helper to simplify viewer setup effects.
- Extracted hover sampling math into a shared utility and isolated VR bridge wiring into its own component.
- Split VR input handling into focused controller configuration, HUD interaction, and volume gesture modules, adding unit
  coverage for yaw/pitch math and UI ray clamping helpers.
- Restored VR controller select handling to call the existing channel/layer and track callbacks without stray targets so
  typechecking passes and interactions match the pre-refactor behavior.

## Volume viewer modularization
- Moved slice texture preparation and material disposal helpers into `volume-viewer/renderingUtils` to share rendering cleanup logic.
- Added a dedicated `useVolumeViewerVrBridge` hook beside the VR bridge to centralize param/fallback wiring away from the React surface component.
- Split the loading overlay, hover debug banner, and track tooltip into focused presentational components within `volume-viewer/`.
- Extracted rendering math (raycast temps, colormap helpers, track geometry) into `volume-viewer/rendering/*` and tucked VR target helpers under `volume-viewer/vr/`, leaving `VolumeViewer` as an orchestrator.
- Extracted VR responsibilities into reusable hooks for session lifecycle, controller handling, playback bindings, and HUD data wiring so `useVolumeViewerVr` now coordinates modular helpers instead of owning all logic directly.
- Pulled volume and layer resource lifecycle, dimension reset logic, and colormap caching into `useVolumeResources`, keeping `VolumeViewer` focused on orchestration and prop wiring while VR and desktop rendering share the same refs.
- Introduced `useTrackRendering` to encapsulate track overlay lifecycle, hover/tooltips, and per-frame material updates, letting `VolumeViewer` reuse the same hover/ref state across desktop and VR pointer handling.
- Added `usePlaybackControls` to own time-index refs, playback state syncing, and per-frame advancement so the render loop and VR playback HUD rely on a single shared controller.
- Corrected the hook wiring and import paths after the playback refactor so typechecking passes, ensuring shared refs are provided once, track hover handlers are defined before VR setup, and rendering utilities resolve correctly.
- Wired `VolumeViewer` to the new loading overlay and track tooltip hooks so the JSX consumes shared hook state instead of duplicating inline calculations, and passed the hook-managed hover handlers through the VR bridge.
- Extracted `VolumeViewer` responsibilities into new `useVolumeViewerState`, `useVolumeViewerDataState`, `useVolumeViewerResources`, and `useVolumeViewerInteractions` hooks so state, data loading, hover handling, and resource management live in dedicated modules.
- Tightened the new viewer hook signatures to use mutable refs and nullable dimension callbacks expected by `useVolumeResources`, clearing the typecheck regressions after the modularization refactor.

## Front page contract review
- Documented the AppContent props and state that feed voxel resolution inputs, dataset error handling, preprocessing/import flows, and upload progress.
- Added a draft `FrontPageContainer` prop contract so the landing screen can be wrapped without leaking unrelated AppContent state.

## Test maintenance
- Updated volume viewer unit test imports to the relocated `components/viewers` paths after the UI restructuring.
- Broke out hover sampling into `useVolumeHover`, added a renderless `TrackCameraPresenter` for follow-mode camera updates, and introduced `VolumeViewerVrAdapter` so `VolumeViewer` now orchestrates hover, camera, and VR pieces instead of inlining them.

## Router refactor
- Added `useAppRouteState` to centralize dataset setup and viewer state wiring, exposing route-specific props for reuse.
- Introduced `DatasetSetupRoute` and `ViewerRoute` wrappers so `AppRouter` now only handles navigation and suspense boundaries.

## Front page modularization
- Split the landing screen into focused components for the header, experiment configuration, preprocessed loader, channel tabs, launch actions, and warning window, passing grouped props to reduce the monolithic prop list.
## useAppRouteState cleanup
- Extracted layer interaction and viewer-layer memoization into a dedicated `useLayerControls` hook to slim down the route wiring and group related handlers.
- Removed unused imports from `useAppRouteState` after the extraction to keep the hook surface focused on the state it owns.

## Front page typing fixes
- Added the missing `experimentDimension` and launch visibility props to the channel list and launch actions wiring so the front page passes the full contract expected by `ChannelCard` and `LaunchActions` without type errors.

## Hover sampling fixes
- Adjusted planar hover handling to rely on the active canvas element from the pointer event, preventing stale refs from blocking pixel sampling.
- Limited volume hover listeners to the WebGL canvas so pointer coordinates match the sampled surface, restoring voxel intensity readouts.

## Hover readout persistence
- Added persistent hover tracking in `useAppRouteState` so the last sampled voxel remains visible in the top menu instead of being cleared immediately.
- Reset the stored hover value alongside viewer mode switches to avoid stale readouts when changing contexts.

## Additive blending fix
- Guarded volume resource materials that may be arrays when applying additive blending so shader uniforms and blending modes update without type errors.

## Planar track hit testing
- Updated planar track hit testing to use per-view projected points across XY, XZ, and ZY layouts, aligning selection distances with the rendered overlays.
## Viewer settings blending toggle
- Preserved the current camera position and target across render context teardowns so toggling additive/alpha blending no longer resets the 3D view.

## Planar track rendering regression
- Restored the XY overlay to render full track projections instead of slice-clipped fragments, recovering the smoother, continuous appearance from the previous implementation while keeping orthogonal overlays slice-aware.
- Updated orthogonal planar overlays to render full max projections rather than slice-aware fragments so XZ and ZY tracks match the restored XY behaviour.

## Camera control remapping
- Remapped vertical fly controls to Space (up) and Ctrl (down), freed Q/E from movement, and added keyboard-driven camera roll for 3D navigation.

## Channel opacity interactivity guards
- Hid planar hit-test targets and volume track line/end-cap meshes when their channel opacity is zero unless the track is explicitly followed/selected, preventing invisible overlays from capturing pointer/VR hover.
- Added regression coverage to ensure opacity-zero tracks are neither rendered nor hovered in pointer/VR contexts.
## Reset view roll correction
- Ensured the volume viewer reset action also restores the camera up vector and forward alignment so any roll input is cleared when resetting the view.

## Planar viewer key remapping
- Swapped A/D horizontal panning directions and added Space/Ctrl bindings for vertical panning in the 2D viewer.
## Track follow state propagation
- Synced the followed track ID prop into the shared ref and refreshed per-frame follow offsets so track-centered orbits stay aligned while playback advances.

## Voxel follow mode
- Added a voxel-follow state that centers the camera on the last double-clicked voxel, mirrors track-follow orbit locking, and surfaces a stop-follow control alongside the existing track follow UI.
- Blocked voxel following while a track is actively followed and clear voxel follow state whenever track following engages or viewer mode switches.

## Voxel follow type fixes
- Exported the voxel follow target type from the viewer types module and broadened hover handlers to accept double-click mouse events so type checking succeeds for the new follow entrypoint.

## Pointer look while following
- Allowed pointer-driven camera rotation even when following a track by keeping pointer look handlers active and aligning the rotation target with the current follow target.

## Follow orbit center preservation
- Updated pointer-look orbiting to keep the rotation target anchored to the followed subject, moving the camera around the current controls target instead of shifting the target during drags.

## Follow pointer/OrbitControls overlap
- Gated pointer-look handlers while a track/voxel is being followed so OrbitControls rotation owns the drag gestures and the camera no longer receives conflicting updates that caused stutter.

## Track follow rotation enablement
- Re-run OrbitControls rotation enabling when the controls instance appears so track follow mode always allows orbit dragging without impacting voxel follow behaviour.

## Viewer top menu layout alignment
- Split the top menu bar into left and right flex regions so dropdown triggers, help, and follow controls stay grouped while the intensity readout aligns to the opposite edge alongside newer main-branch layout updates.

## Viewer dropdown alignment
- Anchored top menu dropdowns to the left edge of their triggers so the menus open to the right without covering the buttons themselves.

## Arrow key camera rotation
- Added arrow-key yaw/pitch controls that mirror pointer-look behaviour in both free-roam and follow/orbit camera modes.
## Planar track endpoint rendering
- Limited planar endpoint markers to the last visible point per track while retaining full line segments, keeping selection/follow styling on the singular marker.

## Planar overlay pixel widths
- Normalized planar overlay strokes and endpoints to screen-space widths so zooming no longer inflates or shrinks track lines.
- Kept hover outlines and thin-stroke fallback outlines anchored to pixel widths after reversing the view scale during rendering.

## Volume renderer teardown
- Added a destroy helper for the volume render context that disposes the WebGL renderer, XR state, render lists, controls, and DOM nodes while clearing the scene.
- Wired the volume viewer cleanup to use the new helper so unmounting releases WebGL contexts and associated listeners cleanly.

## Zarr layout metadata helpers
- Defined `src/data/zarrLayout.ts` with canonical volume array paths, chunk/shard sizing helpers, root attribute typing, and backward-compatible metadata validation.
- Added read/write utilities to normalize voxel sizing, axes, channel labels, and per-volume statistics for zarr roots.
- Covered the new layout helpers with unit tests and wired them into the test suite.

## Volume loader Zarr writes
- Refactored the volume loader worker to stream TIFF slices straight into per-slice Zarr chunks via the shared async store while still emitting slice progress metadata.
- Added per-slice min/max reporting to loader messages so downstream consumers retain range visibility during incremental writes.

## Zarr context access for build compatibility
- Replaced the deep import of the Zarrita array context helper in the volume loader worker with a local symbol lookup so Vite can resolve worker builds without missing export errors.

- Added streaming preprocessing hooks that build sharded Zarr arrays during volume loading and expose reopened arrays for visualization reuse.

## Zarr mipmap builder and analytics
- Added an incremental mipmap builder that reads level-0 chunks, max-pools them into additional Zarr arrays, and streams per-channel histograms/quantiles into root and analytics metadata without materializing entire volumes.

## Preprocessed loader milestones
- Threaded new preprocessing milestone messages (scan → level0 → mips → finalize) through the import worker client and loader state.
- Surfaced the milestones in the preprocessed loader UI alongside byte/volume progress while keeping drag-and-drop and Dropbox controls responsive.

## Streaming Zarr volume source
- Added a `ZarrVolumeSource` abstraction with per-mip chunk scheduling, LRU caching, and abort-aware request handling to keep streaming responsive during viewport changes.
- Covered cache eviction and request cancellation behaviours with dedicated unit tests and wired them into the shared test runner.
- Corrected chunk byte accounting to handle Zarrita's `{ data, shape, stride }` chunk responses so caching works under strict type-checking.
- Hardened abort error creation with a DOMException fallback so cancellation works in runtimes without the DOM lib on the global scope.
- Fixed the cancellation unit test to resolve in-flight work before asserting the aborted request, eliminating the dangling pending promise that caused the runner to exit with code 13.
- Updated preprocessed export/import to embed a Zarr store alongside the legacy binaries, validate the new manifest `zarrStore` descriptor, and read arrays directly from archive or URL-backed stores when present.

## Volume viewer clipmap rendering
- Added a clipmap manager that keeps per-mip 3D textures aligned to the chunk grid, updates origins around the camera target, and uploads refreshed regions.
- Updated the volume shader to select clipmap levels per sample, scale raymarching steps by LOD, and preserve multi-channel blending.
- Wired interaction-aware LOD throttling into the render loop so movement temporarily biases sampling toward coarser levels while keeping the coarsest mip resident.

## Clipmap initialization fix
- Seeded clipmap level origins with an invalid sentinel so the first update populates textures instead of leaving them empty and producing black renders.

<<<<<<< HEAD
## Planar hover color typing
- Defaulted planar layer colors to white when unset so hover formatting and slice compositing avoid undefined hex strings and continue to pass strict type checks.
=======
## Planar streaming slices
- Added view-aware planar slice streaming that selects mip levels based on zoom, requests only the visible region, and reuses cached tiles with abortable fetches.
- Reused the planar loading overlay for slice streaming progress and wired hover/intensity sampling to the streamed slice buffers.
>>>>>>> 557d26e0
<|MERGE_RESOLUTION|>--- conflicted
+++ resolved
@@ -257,11 +257,8 @@
 ## Clipmap initialization fix
 - Seeded clipmap level origins with an invalid sentinel so the first update populates textures instead of leaving them empty and producing black renders.
 
-<<<<<<< HEAD
 ## Planar hover color typing
 - Defaulted planar layer colors to white when unset so hover formatting and slice compositing avoid undefined hex strings and continue to pass strict type checks.
-=======
 ## Planar streaming slices
 - Added view-aware planar slice streaming that selects mip levels based on zoom, requests only the visible region, and reuses cached tiles with abortable fetches.
-- Reused the planar loading overlay for slice streaming progress and wired hover/intensity sampling to the streamed slice buffers.
->>>>>>> 557d26e0
+- Reused the planar loading overlay for slice streaming progress and wired hover/intensity sampling to the streamed slice buffers.