# Progress Log

## Initial scaffolding and data ingestion (current)
- Set up a Vite + React front-end with a sidebar workflow to enter dataset paths and browse discovered TIFF stacks.
- Implemented an Express-based backend that lists TIFF files in a directory and streams 3D volumes (as Float32 arrays) decoded with `geotiff`.
- Added a canvas-based central-slice previewer to validate volume ingestion while the full GPU renderer is under construction.
- Established shared styling, project configuration, and scripts for concurrent dev server workflows.
- Configured the dev and preview servers to bind to `0.0.0.0` by default so the app is reachable across the local network.
- Reworked the volume transport path to stream raw binary data with metadata headers, avoiding massive base64 payloads that crashed Chromium during decoding.

## Volume rendering prototype
- Replaced the 2D slice preview with a Three.js-based ray-marched renderer using `VolumeRenderShader1` for 3D exploration.
- Normalized incoming voxel intensities on the CPU and uploaded them into a `Data3DTexture`, reusing a grayscale transfer function texture.
- Wired `OrbitControls` for intuitive drag-to-rotate and scroll-to-zoom interaction inside the viewer.
- Added responsive resizing and resource cleanup so the renderer adapts to layout changes without leaking WebGL resources.
- Tightened the layout so the viewer fits within the viewport without scrollbars and added a "Reset view" control that recenters the orbit camera.

## Interaction polish
- Restored Shift-drag panning by temporarily enabling the underlying OrbitControls pan mechanics during custom pointer handling, then restoring the prior configuration on release.
- Added global keyboard navigation that lets users strafe with WASD and dolly with Q/E, mirroring the custom drag interactions while preserving text-input usability.

## Temporal playback pipeline
- Loading a dataset now fetches and normalizes every timepoint upfront, with a cancellable request pipeline and a centered progress HUD that reports completion percent and volume count while decoding.
- Added a persistent playback bar with play/pause controls and a scrubber, synchronizing the sidebar selection with smooth looping playback at 12 FPS.
- Reused GPU resources between frames by re-uploading voxel data into a persistent 3D texture so time scrubbing remains responsive while the camera continues to orbit freely.

## Playback UX refinements
- Retired the sidebar filename list in favor of a compact dataset overview so time navigation happens exclusively through the playback controls.
- Preserved orbit camera state while iterating through timepoints by reusing the existing 3D texture and geometry resources instead of rebuilding them on every frame.

## Loading feedback fixes
- Adjusted the loading overlay logic so it remains visible until every discovered timepoint has finished decoding, preventing premature dismissal while frames are still streaming in.

## Rendering regression fix
- Repacked multi-channel volume textures into RGBA slices before uploading to the GPU so WebGL sampling no longer fails, restoring visible rendering while keeping RGB volumes displayed in color.

## Camera clipping improvements
- Reduced the perspective camera's near plane dynamically relative to each dataset and extended the far plane to prevent the volume from being clipped when zooming in, allowing the user to move the camera inside the volume without losing detail.

## Ray casting coordinate fixes
- Corrected the shader camera uniform to use mesh-local coordinates so the new bounding-box intersection logic samples the volume in the proper orientation instead of collapsing the volume along the ray direction.

Next steps:
- Build the WebGPU ray-marched volume renderer integrated with transfer-function controls.
- Add asynchronous preprocessing hooks for caching multi-resolution volumes when needed.

## Sidebar and rendering controls refresh
- Relocated dataset loading controls so the "Load dataset" action sits beneath the path field for clearer call-to-action placement.
- Replaced the dataset overview with a "View controls" panel that exposes the reset-view action and a new global contrast slider.
- Threaded the contrast parameter through the React tree into the shader uniforms so users can interactively tune rendering contrast from the sidebar.
- Introduced brightness and playback-speed sliders in the sidebar, routing the brightness value into the shader tone mapping and using the FPS control to drive the playback loop.

## Loading overlay persistence
- Reworked the progress calculations to rely on the decoded timepoint count when available, keeping the overlay visible until every expected frame has been ingested and preventing the early dismissal seen after the first volume finished loading.

## Camera translation restoration
- Restored strafe and dolly interactions so they once again translate the camera instead of orbiting the volume by keeping the orbit target synchronized with manual movements.
- Increased the manual translation step size slightly so keyboard motion feels more responsive without overshooting the dataset.

## Camera rotation pivot corrections
- Locked the orbit target to the normalized volume center so rotations always pivot around the dataset regardless of how the camera is translated.
- Cached the default camera position/target pair on load and reused it for the reset-view handler to guarantee the button restores the original composition.

## Intensity normalization consistency
- Switched the preprocessing pipeline to compute a single intensity range across every loaded timepoint and channel, ensuring all normalized volumes share consistent brightness.

## Loading throughput improvements
- Parallelized individual TIFF fetches on the client so multiple timepoints stream simultaneously while preserving cancellation safety and progress tracking.
- Copied slice rasters into the volume buffer with `Float32Array#set` on the server and tracked per-volume intensity extrema during ingestion.
- Sent the precomputed min/max values alongside each volume so the client can normalize without re-scanning raw buffers.

## Render surface readiness gating
- Prevented zero-sized resize events from propagating to the renderer so the canvas no longer flashes at startup while the container is measuring.
- Latched a `hasMeasured` flag once the observer reports positive dimensions and used it to toggle the render surface visibility.

## Layer-specific rendering controls
- Converted the layer list into a tabbed interface so each layer exposes its own visibility toggle alongside dedicated contrast and brightness sliders.
- Removed the global contrast/brightness controls, wiring the per-layer slider values directly into the volume renderer uniforms for independent adjustments.

## Tracks ingestion groundwork
- Added a dedicated "Load tracks" widget beneath the dataset loader that accepts a CSV path, provides a file picker, and surfaces success/error states.
- Implemented backend CSV browsing/loading endpoints that accept file paths, ensuring each row supplies exactly eight columns before the data is stored client-side for later use.
- Tightened the CSV validator error messaging to spell out the requirement for eight comma-separated fields per row.

## Grayscale tint controls
- Added per-layer tint settings for monochannel volumes, including preset swatches and a custom color picker directly in each layer tab.
- Threaded the selected tint through the viewer so grayscale datasets render with the chosen color-specific colormap while RGB volumes remain unchanged.

## Tracking layout overhaul
- Split the interface into a three-column layout, introducing a dedicated right sidebar that houses every tracking-related control.
- Moved the tracks file picker and overlay toggle into the new panel, added global opacity/thickness sliders, and exposed a scrollable checklist with per-track visibility plus a master checkbox.
- Threaded the aggregate tracking settings into the WebGL renderer so overlay visibility, alpha, and line width respond instantly to the sidebar controls while respecting individual track toggles.

## Track following mode
- Added per-track "Follow" actions that activate an auto-centering mode, keeping the camera target aligned with the selected trajectory's centroid at the current timepoint.
- Surfaced a global "Stop tracking" control above the viewer that exits follow mode and reports which track, if any, is currently locked.
- Disabled keyboard-based WASDQE translations while following so orbital rotation remains the only manual interaction, preventing accidental drifts away from the tracked particle.

## File system access hardening
- Stopped the directory browser endpoint from scanning for TIFF files during navigation so protected Windows folders no longer trigger permission errors while exploring the tree.
- Limited TIFF enumeration to the explicit dataset load step, aligning the backend's filesystem access with the UI workflow and preventing unnecessary volume probing.

## Float and 32-bit volume ingestion
- Extended the TIFF ingestion pipeline to accept every GeoTIFF numeric sample format, including signed/unsigned 32-bit integers and both 32-bit and 64-bit floating-point rasters, while preserving min/max tracking.
- Threaded the expanded data-type metadata through the client normalization utilities so fetched buffers are interpreted with the proper typed-array view before intensity normalization.

## Head-tracked viewing mode
- Integrated MediaPipe's `FaceLandmarker` through a reusable head-tracking controller that streams webcam frames, providing smoothed iris-based head pose updates without blocking the render loop.
- Added a "Head mode" toggle in the viewer header with status telemetry and graceful fallbacks, coordinating camera takeover, permission prompts, and error reporting.
- Implemented an off-axis projection pipeline that reprojects the perspective camera each frame based on the tracked eye position, suspending manual orbit interactions while active and restoring them on exit.

## Head-tracking dependency resolution
- Reworked the MediaPipe integration to lazy-load the face landmarker bundle directly from the jsDelivr CDN, eliminating Vite's module resolution failures when the npm package is unavailable locally.
- Added lightweight TypeScript shims for the MediaPipe APIs so the head-tracking controller retains type safety while relying on the CDN-sourced module.

## Head mode orientation fix
- Derived the default head-mode screen basis from the active camera orientation so enabling the feature after orbiting still computes a stable off-axis projection.

## Head mode deprecation
- Removed the head-tracking subsystem, including the MediaPipe integration and associated UI toggles, to streamline the viewer and eliminate dormant permissions prompts.
- Simplified the rendering loop and camera reset logic now that the off-axis projection path is gone, keeping keyboard navigation and track following unchanged.

## 2D slice renderer rewrite
- Replaced the 2D viewer's slice renderer with a DataTexture pipeline that extracts per-slice textures on the CPU, bypassing the failing sampler3D shader path.
- Added reusable helpers for packing slice data so grayscale and multi-channel volumes share the same upload logic.
- Updated the slice shader to sample 2D textures, enforce a minimum opacity, and honor layer tint/contrast uniforms for visible cross-sections.

## 2D slice index refresh
- Updated the slice rendering pipeline to derive the active depth index directly from the component props so keyboard and slider changes immediately refresh the displayed plane.
- Reused the prop-derived index both for resource creation and per-frame slice updates, keeping the mesh translation and CPU buffer packing in sync with the latest UI state.

## Slice renderer stability fixes
- Added guarded resource management so the 3D and 2D rendering paths rebuild their materials only when their configuration changes, preventing Vite from failing with stray `else` blocks.
- Introduced reusable helpers for slice buffer preparation and safe camera-uniform updates, allowing the volume viewer to build successfully when the slice shader is active.

## Standalone 2D slice viewer
- Added a dedicated mode toggle that swaps between the existing 3D renderer and a brand-new 2D slice viewer without sharing rendering code.
- Implemented a pixel-accurate XY slice renderer with brightness/contrast-aware compositing and configurable grayscale tinting while avoiding interpolation entirely.
- Introduced keyboard, mouse, and slider controls for navigating Z planes, rotating within the slice plane, and panning/zooming in a manner consistent with the 3D controls.
- Updated the layout and styling so both viewer modes share playback widgets and reset-view integration, while keeping tracking functionality as a no-op in 2D mode.

## Track overlay restoration after mode toggles
- Latched a revision counter when the 3D viewer boots so the tracking overlay rebuilds once its scene graph is ready instead of relying on incidental prop changes.
- Re-ran the track creation and visibility effects whenever the overlay is reinitialized, ensuring trajectories retain the correct translation and scale after returning from 2D mode.

## Volume root transform regression fix
- Restored the missing volume-root transform helper so the Three.js scene initializes even before a dataset is loaded, preventing the viewer from crashing on startup.
- Reapplied the transform whenever dataset dimensions change or resources are torn down, keeping the volume and tracking overlays consistently centered.

## Planar viewer track projection
- Projected loaded trajectories into the 2D canvas so the XY slices render flattened paths that respect the current time scrubber while ignoring per-plane depth differences.
- Matched the overlay styling and opacity controls from the 3D scene, including highlight cues for the actively followed track and persistent endpoint markers.
- Synced track following with the 2D navigation stack by recentering on the current trajectory point and snapping the Z slider to the track's plane, mimicking the 3D follow behavior without disturbing existing controls.

## Track overlay boot fix & planar control revert
- Latched the render-surface ref through a stateful callback so the 3D viewer only initializes once the container is mounted, ensuring track overlays build immediately after loading trajectories.
- Returned the 2D viewer to left-drag panning while restoring Q/E keyboard rotation, mirroring the earlier navigation scheme without disturbing slice shortcuts.

## 3D track overlay alignment fix
- Removed the redundant scaling/translation applied to the Three.js track overlay group so its coordinates match the normalized volume root, restoring visible trajectories in 3D mode across datasets.

## Track overlay timestep latch
- Latched the 3D viewer's internal time index ref to the latest scrubber value on every render so the overlay rebuild always receives the correct timestep when returning from 2D mode, keeping trajectories lined up without requiring a manual follow action.

## Track overlay transform sync
<<<<<<< HEAD
- Applied the stored volume normalization transform to the tracking overlay as soon as the Three.js group is recreated so toggling back from 2D mode no longer leaves trajectories in raw voxel space until another interaction forces a refresh.

## Track overlay reactivation fix
- Detected when the viewer returns to 3D mode and reapplied the cached normalization transform to both the volume root and tracking overlay immediately.
- Forced the trajectory resources to refresh as soon as 3D mode is active so their draw ranges and matrices align without waiting for an extra UI interaction.

## Render context readiness latch
- Added a render-context revision flag that flips as soon as the WebGL scene is bootstrapped so dependent effects rerun once the renderer exists.
- Replayed the volume/track resource construction when the context becomes available, restoring intensity stats, layout sizing, and overlays immediately after switching back from 2D mode.
=======
- Applied the stored volume normalization transform to the tracking overlay as soon as the Three.js group is recreated so toggling back from 2D mode no longer leaves trajectories in raw voxel space until another interaction forces a refresh.
>>>>>>> 3083fb91
<|MERGE_RESOLUTION|>--- conflicted
+++ resolved
@@ -163,16 +163,4 @@
 - Latched the 3D viewer's internal time index ref to the latest scrubber value on every render so the overlay rebuild always receives the correct timestep when returning from 2D mode, keeping trajectories lined up without requiring a manual follow action.
 
 ## Track overlay transform sync
-<<<<<<< HEAD
-- Applied the stored volume normalization transform to the tracking overlay as soon as the Three.js group is recreated so toggling back from 2D mode no longer leaves trajectories in raw voxel space until another interaction forces a refresh.
-
-## Track overlay reactivation fix
-- Detected when the viewer returns to 3D mode and reapplied the cached normalization transform to both the volume root and tracking overlay immediately.
-- Forced the trajectory resources to refresh as soon as 3D mode is active so their draw ranges and matrices align without waiting for an extra UI interaction.
-
-## Render context readiness latch
-- Added a render-context revision flag that flips as soon as the WebGL scene is bootstrapped so dependent effects rerun once the renderer exists.
-- Replayed the volume/track resource construction when the context becomes available, restoring intensity stats, layout sizing, and overlays immediately after switching back from 2D mode.
-=======
-- Applied the stored volume normalization transform to the tracking overlay as soon as the Three.js group is recreated so toggling back from 2D mode no longer leaves trajectories in raw voxel space until another interaction forces a refresh.
->>>>>>> 3083fb91
+- Applied the stored volume normalization transform to the tracking overlay as soon as the Three.js group is recreated so toggling back from 2D mode no longer leaves trajectories in raw voxel space until another interaction forces a refresh.