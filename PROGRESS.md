# Progress Log

## Initial scaffolding and data ingestion (current)
- Set up a Vite + React front-end with a sidebar workflow to enter dataset paths and browse discovered TIFF stacks.
- Implemented an Express-based backend that lists TIFF files in a directory and streams 3D volumes (as Float32 arrays) decoded with `geotiff`.
- Added a canvas-based central-slice previewer to validate volume ingestion while the full GPU renderer is under construction.
- Established shared styling, project configuration, and scripts for concurrent dev server workflows.
- Configured the dev and preview servers to bind to `0.0.0.0` by default so the app is reachable across the local network.
- Reworked the volume transport path to stream raw binary data with metadata headers, avoiding massive base64 payloads that crashed Chromium during decoding.

## Volume rendering prototype
- Replaced the 2D slice preview with a Three.js-based ray-marched renderer using `VolumeRenderShader1` for 3D exploration.
- Normalized incoming voxel intensities on the CPU and uploaded them into a `Data3DTexture`, reusing a grayscale transfer function texture.
- Wired `OrbitControls` for intuitive drag-to-rotate and scroll-to-zoom interaction inside the viewer.
- Added responsive resizing and resource cleanup so the renderer adapts to layout changes without leaking WebGL resources.
- Tightened the layout so the viewer fits within the viewport without scrollbars and added a "Reset view" control that recenters the orbit camera.

## Interaction polish
- Restored Shift-drag panning by temporarily enabling the underlying OrbitControls pan mechanics during custom pointer handling, then restoring the prior configuration on release.
- Added global keyboard navigation that lets users strafe with WASD and dolly with Q/E, mirroring the custom drag interactions while preserving text-input usability.

## Temporal playback pipeline
- Loading a dataset now fetches and normalizes every timepoint upfront, with a cancellable request pipeline and a centered progress HUD that reports completion percent and volume count while decoding.
- Added a persistent playback bar with play/pause controls and a scrubber, synchronizing the sidebar selection with smooth looping playback at 12 FPS.
- Reused GPU resources between frames by re-uploading voxel data into a persistent 3D texture so time scrubbing remains responsive while the camera continues to orbit freely.

## Playback UX refinements
- Retired the sidebar filename list in favor of a compact dataset overview so time navigation happens exclusively through the playback controls.
- Preserved orbit camera state while iterating through timepoints by reusing the existing 3D texture and geometry resources instead of rebuilding them on every frame.

## Loading feedback fixes
- Adjusted the loading overlay logic so it remains visible until every discovered timepoint has finished decoding, preventing premature dismissal while frames are still streaming in.

## Rendering regression fix
- Repacked multi-channel volume textures into RGBA slices before uploading to the GPU so WebGL sampling no longer fails, restoring visible rendering while keeping RGB volumes displayed in color.

## Camera clipping improvements
- Reduced the perspective camera's near plane dynamically relative to each dataset and extended the far plane to prevent the volume from being clipped when zooming in, allowing the user to move the camera inside the volume without losing detail.

## Ray casting coordinate fixes
- Corrected the shader camera uniform to use mesh-local coordinates so the new bounding-box intersection logic samples the volume in the proper orientation instead of collapsing the volume along the ray direction.

Next steps:
- Build the WebGPU ray-marched volume renderer integrated with transfer-function controls.
- Add asynchronous preprocessing hooks for caching multi-resolution volumes when needed.

## Sidebar and rendering controls refresh
- Relocated dataset loading controls so the "Load dataset" action sits beneath the path field for clearer call-to-action placement.
- Replaced the dataset overview with a "View controls" panel that exposes the reset-view action and a new global contrast slider.
- Threaded the contrast parameter through the React tree into the shader uniforms so users can interactively tune rendering contrast from the sidebar.
- Introduced brightness and playback-speed sliders in the sidebar, routing the brightness value into the shader tone mapping and using the FPS control to drive the playback loop.

## Loading overlay persistence
- Reworked the progress calculations to rely on the decoded timepoint count when available, keeping the overlay visible until every expected frame has been ingested and preventing the early dismissal seen after the first volume finished loading.

## Camera translation restoration
- Restored strafe and dolly interactions so they once again translate the camera instead of orbiting the volume by keeping the orbit target synchronized with manual movements.
- Increased the manual translation step size slightly so keyboard motion feels more responsive without overshooting the dataset.

## Camera rotation pivot corrections
- Locked the orbit target to the normalized volume center so rotations always pivot around the dataset regardless of how the camera is translated.
- Cached the default camera position/target pair on load and reused it for the reset-view handler to guarantee the button restores the original composition.

## Intensity normalization consistency
- Switched the preprocessing pipeline to compute a single intensity range across every loaded timepoint and channel, ensuring all normalized volumes share consistent brightness.

## Loading throughput improvements
- Parallelized individual TIFF fetches on the client so multiple timepoints stream simultaneously while preserving cancellation safety and progress tracking.
- Copied slice rasters into the volume buffer with `Float32Array#set` on the server and tracked per-volume intensity extrema during ingestion.
- Sent the precomputed min/max values alongside each volume so the client can normalize without re-scanning raw buffers.

## Render surface readiness gating
- Prevented zero-sized resize events from propagating to the renderer so the canvas no longer flashes at startup while the container is measuring.
- Latched a `hasMeasured` flag once the observer reports positive dimensions and used it to toggle the render surface visibility.

## Layer-specific rendering controls
- Converted the layer list into a tabbed interface so each layer exposes its own visibility toggle alongside dedicated contrast and brightness sliders.
- Removed the global contrast/brightness controls, wiring the per-layer slider values directly into the volume renderer uniforms for independent adjustments.

## Tracks ingestion groundwork
- Consolidated dataset and track loading so the launcher performs both steps before entering the viewer, wiring the launch butt
on into the existing dataset/track loaders.
- Disabled launching when no dataset folders are selected and surfaced a loading state on the launch button while volumes and t
racks stream in.
- Tweaked the launcher and sidebar layout text to match the latest terminology ("Tracks", "Movie", and "Return to Launcher") an
d centered the front-page card in the viewport.
- Added a dedicated "Load tracks" widget beneath the dataset loader that accepts a CSV path, provides a file picker, and surfaces success/error states.
- Implemented backend CSV browsing/loading endpoints that accept file paths, ensuring each row supplies exactly eight columns before the data is stored client-side for later use.
- Tightened the CSV validator error messaging to spell out the requirement for eight comma-separated fields per row.

## Grayscale tint controls
- Added per-layer tint settings for monochannel volumes, including preset swatches and a custom color picker directly in each layer tab.
- Threaded the selected tint through the viewer so grayscale datasets render with the chosen color-specific colormap while RGB volumes remain unchanged.

## Tracking layout overhaul
- Split the interface into a three-column layout, introducing a dedicated right sidebar that houses every tracking-related control.
- Moved the tracks file picker and overlay toggle into the new panel, added global opacity/thickness sliders, and exposed a scrollable checklist with per-track visibility plus a master checkbox.
- Threaded the aggregate tracking settings into the WebGL renderer so overlay visibility, alpha, and line width respond instantly to the sidebar controls while respecting individual track toggles.

## Track following mode
- Added per-track "Follow" actions that activate an auto-centering mode, keeping the camera target aligned with the selected trajectory's centroid at the current timepoint.
- Surfaced a global "Stop tracking" control above the viewer that exits follow mode and reports which track, if any, is currently locked.
- Disabled keyboard-based WASDQE translations while following so orbital rotation remains the only manual interaction, preventing accidental drifts away from the tracked particle.

## File system access hardening
- Stopped the directory browser endpoint from scanning for TIFF files during navigation so protected Windows folders no longer trigger permission errors while exploring the tree.
- Limited TIFF enumeration to the explicit dataset load step, aligning the backend's filesystem access with the UI workflow and preventing unnecessary volume probing.

## Float and 32-bit volume ingestion
- Extended the TIFF ingestion pipeline to accept every GeoTIFF numeric sample format, including signed/unsigned 32-bit integers and both 32-bit and 64-bit floating-point rasters, while preserving min/max tracking.
- Threaded the expanded data-type metadata through the client normalization utilities so fetched buffers are interpreted with the proper typed-array view before intensity normalization.

## Head-tracked viewing mode
- Integrated MediaPipe's `FaceLandmarker` through a reusable head-tracking controller that streams webcam frames, providing smoothed iris-based head pose updates without blocking the render loop.
- Added a "Head mode" toggle in the viewer header with status telemetry and graceful fallbacks, coordinating camera takeover, permission prompts, and error reporting.
- Implemented an off-axis projection pipeline that reprojects the perspective camera each frame based on the tracked eye position, suspending manual orbit interactions while active and restoring them on exit.

## Head-tracking dependency resolution
- Reworked the MediaPipe integration to lazy-load the face landmarker bundle directly from the jsDelivr CDN, eliminating Vite's module resolution failures when the npm package is unavailable locally.
- Added lightweight TypeScript shims for the MediaPipe APIs so the head-tracking controller retains type safety while relying on the CDN-sourced module.

## Head mode orientation fix
- Derived the default head-mode screen basis from the active camera orientation so enabling the feature after orbiting still computes a stable off-axis projection.

## Head mode deprecation
- Removed the head-tracking subsystem, including the MediaPipe integration and associated UI toggles, to streamline the viewer and eliminate dormant permissions prompts.
- Simplified the rendering loop and camera reset logic now that the off-axis projection path is gone, keeping keyboard navigation and track following unchanged.

## 2D slice renderer rewrite
- Replaced the 2D viewer's slice renderer with a DataTexture pipeline that extracts per-slice textures on the CPU, bypassing the failing sampler3D shader path.
- Added reusable helpers for packing slice data so grayscale and multi-channel volumes share the same upload logic.
- Updated the slice shader to sample 2D textures, enforce a minimum opacity, and honor layer tint/contrast uniforms for visible cross-sections.

## 2D slice index refresh
- Updated the slice rendering pipeline to derive the active depth index directly from the component props so keyboard and slider changes immediately refresh the displayed plane.
- Reused the prop-derived index both for resource creation and per-frame slice updates, keeping the mesh translation and CPU buffer packing in sync with the latest UI state.

## Slice renderer stability fixes
- Added guarded resource management so the 3D and 2D rendering paths rebuild their materials only when their configuration changes, preventing Vite from failing with stray `else` blocks.
- Introduced reusable helpers for slice buffer preparation and safe camera-uniform updates, allowing the volume viewer to build successfully when the slice shader is active.

## Standalone 2D slice viewer
- Added a dedicated mode toggle that swaps between the existing 3D renderer and a brand-new 2D slice viewer without sharing rendering code.
- Implemented a pixel-accurate XY slice renderer with brightness/contrast-aware compositing and configurable grayscale tinting while avoiding interpolation entirely.
- Introduced keyboard, mouse, and slider controls for navigating Z planes, rotating within the slice plane, and panning/zooming in a manner consistent with the 3D controls.
- Updated the layout and styling so both viewer modes share playback widgets and reset-view integration, while keeping tracking functionality as a no-op in 2D mode.

## Track overlay restoration after mode toggles
- Latched a revision counter when the 3D viewer boots so the tracking overlay rebuilds once its scene graph is ready instead of relying on incidental prop changes.
- Re-ran the track creation and visibility effects whenever the overlay is reinitialized, ensuring trajectories retain the correct translation and scale after returning from 2D mode.

## Volume root transform regression fix
- Restored the missing volume-root transform helper so the Three.js scene initializes even before a dataset is loaded, preventing the viewer from crashing on startup.
- Reapplied the transform whenever dataset dimensions change or resources are torn down, keeping the volume and tracking overlays consistently centered.

## Planar viewer track projection
- Projected loaded trajectories into the 2D canvas so the XY slices render flattened paths that respect the current time scrubber while ignoring per-plane depth differences.
- Matched the overlay styling and opacity controls from the 3D scene, including highlight cues for the actively followed track and persistent endpoint markers.
- Synced track following with the 2D navigation stack by recentering on the current trajectory point and snapping the Z slider to the track's plane, mimicking the 3D follow behavior without disturbing existing controls.

## Track overlay boot fix & planar control revert
- Latched the render-surface ref through a stateful callback so the 3D viewer only initializes once the container is mounted, ensuring track overlays build immediately after loading trajectories.
- Returned the 2D viewer to left-drag panning while restoring Q/E keyboard rotation, mirroring the earlier navigation scheme without disturbing slice shortcuts.

## 3D track overlay alignment fix
- Removed the redundant scaling/translation applied to the Three.js track overlay group so its coordinates match the normalized volume root, restoring visible trajectories in 3D mode across datasets.

## Track overlay timestep latch
- Latched the 3D viewer's internal time index ref to the latest scrubber value on every render so the overlay rebuild always receives the correct timestep when returning from 2D mode, keeping trajectories lined up without requiring a manual follow action.

## Track overlay transform sync
- Applied the stored volume normalization transform to the tracking overlay as soon as the Three.js group is recreated so toggling back from 2D mode no longer leaves trajectories in raw voxel space until another interaction forces a refresh.
## Front page launcher
- Introduced a dedicated landing screen with dataset and track loading widgets centered in a modal-style card.
- Added a launch button that transitions into the viewer layout while leaving load controls exclusively on the front page.
- Provided an "Open launcher" shortcut inside the viewer so datasets or track files can be reloaded without refreshing.

## Playback control layout updates
- Moved the planar Z-plane slider into the shared playback window so slice navigation lives alongside the other temporal controls.
- Updated button labels and layout to use standard play/pause icons, clarify mode switching copy, and align reset actions horizontally for quicker access.
- Expanded the viewer canvas to span the entire screen and layered the floating control panels above it, giving both the 2D and 3D renderers maximum space while keeping the overlays draggable.
<<<<<<< HEAD

## Full-bleed viewer polish
- Removed the residual padding, borders, and drop shadows from both the 2D and 3D viewer surfaces so the rendering canvases sit flush with the browser edges beneath the floating windows.
=======
>>>>>>> 18ed8b5e
<|MERGE_RESOLUTION|>--- conflicted
+++ resolved
@@ -179,9 +179,3 @@
 - Moved the planar Z-plane slider into the shared playback window so slice navigation lives alongside the other temporal controls.
 - Updated button labels and layout to use standard play/pause icons, clarify mode switching copy, and align reset actions horizontally for quicker access.
 - Expanded the viewer canvas to span the entire screen and layered the floating control panels above it, giving both the 2D and 3D renderers maximum space while keeping the overlays draggable.
-<<<<<<< HEAD
-
-## Full-bleed viewer polish
-- Removed the residual padding, borders, and drop shadows from both the 2D and 3D viewer surfaces so the rendering canvases sit flush with the browser edges beneath the floating windows.
-=======
->>>>>>> 18ed8b5e
