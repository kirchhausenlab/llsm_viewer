--- conflicted
+++ resolved
@@ -1,17 +1,14 @@
 # Progress
 
 ## Latest changes
-<<<<<<< HEAD
 - Ensured preprocessed dataset exports write root Zarr metadata before streaming volumes, fail loudly when required keys are
   missing, and covered interrupted stream handling with regression tests.
-=======
 - Filtered the zarr store range request test to ignore unrelated fetches (e.g., WASM loads) so range
   header assertions stay isolated.
 - Ensured preprocessed dataset exports write root Zarr metadata before streaming volumes, fail loudly when required keys are
   missing, and covered interrupted stream handling with regression tests.
 - Surfaced a clear import error when archived Zarr data is missing `zarr.json`, preventing UI
   crashes and adding regression coverage.
->>>>>>> 8b907f88
 - Added slice-count validation in the volume loader worker so TIFF stacks that report more images than they provide surface an
   error before completing, along with regression coverage for the worker error path.
 - Added a configurable streaming path for volume loading that uses the preprocessing store when volumes exceed a byte-size
