--- conflicted
+++ resolved
@@ -35,10 +35,6 @@
 
 ## Camera clipping improvements
 - Reduced the perspective camera's near plane dynamically relative to each dataset and extended the far plane to prevent the volume from being clipped when zooming in, allowing the user to move the camera inside the volume without losing detail.
-<<<<<<< HEAD
-- Reworked the volume raymarcher to compute ray entry/exit against the box using the camera position so the render loop keeps marching rays even when the camera is inside the dataset, eliminating the "cropped" look at close range.
-=======
->>>>>>> fa1b1b28
 
 Next steps:
 - Build the WebGPU ray-marched volume renderer integrated with transfer-function controls.
