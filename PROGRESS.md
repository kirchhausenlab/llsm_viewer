--- conflicted
+++ resolved
@@ -200,9 +200,4 @@
 ## Front page background video overlay
 - Reworked the launcher background styling so the landing screen sits atop the looping video rather than the legacy gradient fill.
 - Moved the gradient tint into a pseudo-element overlay, letting the new video remain visible while preserving the subtle color wash.
-<<<<<<< HEAD
-- After review feedback, removed the overlay entirely so the video renders without any additional gradient tint.
-- Cleared the front-page container background so the looping video displays instead of the solid fallback color while leaving the viewer mode styling unchanged.
-=======
-- After review feedback, removed the overlay entirely so the video renders without any additional gradient tint.
->>>>>>> 4d8771ca
+- After review feedback, removed the overlay entirely so the video renders without any additional gradient tint.