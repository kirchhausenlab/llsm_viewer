# Progress

## Latest changes
- Updated streaming Zarr ingestion and clipmap rendering to preserve the time dimension, promote shapes/chunks to 5D tuples, and thread the viewer time index through streaming slice/clipmap reads so timepoints align correctly.
- Tightened volume streaming detection to require a `streamingSource`, keeping TIFF/offline Zarr volumes on cached textures and ensuring streaming metadata includes explicit sources in both 3D and slice modes.
- Documented the streaming Zarr pipeline, clipmap renderer, and store options in `PROJECT_STRUCTURE.md` and `README.md` so new contributors can trace the data flow.
- Added dataset metadata/store types to centralize Zarr store descriptors and expose streaming hints on viewer resources.
- Expanded test coverage for `ZarrVolumeSource` region reads and the clipmap renderer to exercise chunk copying, cache reuse, and shader uniform wiring.
- Added a `src/data/zarr.ts` module that wraps zarrita stores for remote fetches, directory-picked files, and OPFS/IndexedDB
  preprocessing outputs with helpers for opening arrays/groups and range slicing utilities backed by new tests.
- Removed the track channel label above the Min length slider in the Tracks window to avoid duplicating the active tab name.
- Simplified channel tab editing by removing the rename button, enabling double-click rename on the tab header, keeping a single close control, and capping names at 9 characters.
- Removed the per-channel track count header line from the Tracks window and now show the Min length slider value as the raw input number instead of a micrometer-formatted length.
- Restyled the viewer top menu dropdown items to remove outlines/background fill so they blend with the top bar styling while keeping hover/focus cues.
- Added a Shift-modifier sprint that doubles W/A/S/D/Space/Ctrl camera movement speed in the 3D viewer.
- Reduced the default vertical offset for the Viewer controls and Tracks floating windows so they sit closer to the top menu wi
  thout overlapping it.
- Simplified the viewer top menu by removing dropdown headers/descriptions, aligning dropdowns to stay on-screen, and blending
  the menu buttons into the bar styling.
- Added dropdown menus for File/View/Channels/Tracks in the viewer top bar with keyboard-friendly popovers and moved layout/exit
  actions into the File menu.
- Swapped Space and Ctrl slice-view pan bindings so Space pans down and Ctrl pans up in the 2D view.
- Extended the viewer top menu to span the full width with left-aligned controls and squared edges.
- Made selected track blink intensity much more pronounced so the highlight is easy to notice.
- Swapped channel/track tab visibility toggles from Ctrl+click to middle-click to avoid conflicts with translation shortcuts.
- Ensured selecting a track from the viewer promotes it to the top of the Tracks list and refreshes selection state so the rend
  ered line visibly blinks and the selection order drives list sorting.
- Fixed planar track rendering so XY slices only draw points near the current slice, added projected overlays in XZ/ZY views,
  and updated hit testing/drawing to use per-view coordinates.
- Ensured 2D slices render pixel-perfect with a visible hover indicator, fixed viewer setting labels/visibility (orthogonal
  toggle in 2D, renamed rendering controls, widened trilinear quality range), and prevented the additive/alpha toggle from
  resetting the 3D camera view.
- Centralized loading overlay normalization into a shared hook for Planar and Volume viewers, removing duplicate calculations
  and keeping overlay displays consistent.
- Extracted shared viewer styles (layout, headers, overlays, tooltips, loading panels) into `viewerCommon.css` so Planar and
  Volume viewers only keep their unique rules.
- Added a shared layer settings updater to centralize brightness/contrast/window change handling and reduce duplication in the
  app router callbacks.
- Reorganized hooks under `src/hooks` into `dataset/`, `viewer/`, and `tracks/` subfolders, moving related hooks and adding
  barrel exports to keep imports stable across the app and tests.
- Fixed broken import paths after the core/shared/ui split (Dropbox/components, workers, shared utils) and addressed implicit
  any warnings so `npm run typecheck` passes again.
- Pointed the UI layout to the relocated `styles/app/index.css` asset so the Vite production build can resolve global styles.
- Updated the texture cache to pack 3-channel volumes into RGBA textures so Three.js builds without missing format exports.
- Restructured the app into `src/core`, `src/shared`, and `src/ui`, moving processing/cache modules, shared helpers, and UI
  components accordingly while updating imports/tests.
- Moved UI components into a new `src/components` tree split into `pages`, `viewers`, and `widgets`, updating imports, router
  wiring, and documentation references.
- Centralized window layout defaults and reset handling into a dedicated `useWindowLayout` hook with coverage for layout
  resets.
- Centralized dataset launch state into `useDatasetLaunch` and viewer mode playback wiring into `useViewerModePlayback`,
  refactoring `router.tsx` and adding focused hook tests for launch progression and playback toggles.
- Extracted channel selection/editing state into `useChannelEditing`, refactoring `router.tsx` wiring and adding focused hook
  tests for activation, focus, and channel removal interactions.
- Split the top-level app into dedicated provider/layout/router modules under `src/app/`, leaving `App.tsx` as a lightweight composer.
- Added focused hook tests for volume resource rebuilds, hover source resolution, and playback clamping, and documented the volume viewer hook roles.
- Extracted `VolumeViewer` camera concerns into `useCameraControls`, centralizing renderer/controls refs, resize handling, keyboard navigation, and pointer-look wiring.
- Extracted viewer shell prop assembly into `ViewerShellContainer`/`useViewerShellProps`, keeping `App` focused on state orchestration and adding targeted wiring tests to cover VR layout defaults and panel callbacks.

## Recent UI and hover improvements
- Consolidated track follow controls into the viewer top bar and hid them when inactive.
- Simplified hover readouts by removing debug banners/labels, reporting per-channel intensities (including segmentation IDs), and adding a 3D MIP tooltip with inline highlight.
- Introduced segmentation-aware hover uniforms so label picks can pulse distinctly from standard volume samples.
- Removed the shader grid overlay and added an additive blending toggle for channel overlays with helper text on visual trade-offs.
- Tweaked the landing page header/actions and aligned loader layouts for preprocessed datasets.

## Viewer and VR stability
- Allowed hover targeting across all 3D render modes and added optional ray-march step scaling for VR performance.
- Standardized renderer GPU preferences, pixel ratio limits, and foveated rendering defaults for smoother headset sessions.
- Refined VR HUD ergonomics (touch interaction, handle alignment/redesign, orientation defaults) and split volume vs. HUD reset controls.
- Added passthrough detection/toggle, reliable controller visibility/raycasting, and scrollable immersive track lists.
- Ensured VR tracks/HUD wiring is resilient to ref churn, session lifecycle changes, and stale refs from lazy imports.

## Data handling and preprocessing
- Added voxel anisotropy correction with metadata propagation through preprocessing, export, and import.
- Captured voxel resolution inputs on the front page, threading them through preprocessing and validation.
- Implemented volume streaming guardrails with configurable size limits and slice-by-slice reassembly using shared buffers.
- Added a zero-copy normalization fast path for uint8 volumes already in range.

## Import/export and Dropbox workflow
- Built a preprocessed dataset export/import pipeline with manifest hashing, ZIP streaming (including service worker fallback), and guarded launcher states.
- Captured segmentation label buffers in the preprocessed manifest, exporting/importing per-volume label digests to keep segmentation rendering consistent after archive round-trips.
- Fixed GitHub Pages artifact inputs and activation handling for the file save picker.
- Added Dropbox chooser support for TIFF stacks and per-channel track CSVs, with inline configuration, progress/error messaging, and folder-aware file construction.
- Ensured preprocessed dataset launches push imported layers into the viewer state so the volumes appear immediately after opening.

## Track visualization
- Respected CSV `track_id` ordering and staggered starts, with optional sorting by trajectory length.
- Added per-channel track tabs with independent visibility/opacity/thickness settings and preserved color schemes, plus blinking/thickened highlights for selected tracks.
- Introduced a "Selected Tracks" overlay plotting per-track amplitude over time with a color-coded legend.
- Consolidated Gaussian smoothing into a shared utility with guards for non-finite inputs and coverage for edge cases via unit tests.
- Extracted shared track filtering/smoothing selectors into a reusable hook to simplify testing and reduce memo boilerplate.

## Recent fixes
- Moved help menu state and dismissal logic into a dedicated component/hook with escape and click-away tests, removing direct DOM listeners from the app router.
- Reordered the track-state hook initialization in `App` so VR entry reset handlers access the track follow setter after it is defined, resolving the type-check failure.
- Refactored channel uploads by introducing dedicated Dropbox and local upload components, reducing ChannelCard drag-drop and configuration state.
- Sorted track tabs by numeric ID rather than lexicographic strings so the Tracks panel lists Track #1, #2, #3, etc., when ordering by ID.
- Extracted dataset setup concerns into a dedicated hook that manages voxel resolution snapshots, dataset errors, and channel layer uploads/removals, with focused unit tests covering layer replacement and ignored TIFF groups.

## Rendering and interaction foundations
- Established the Vite + React frontend, Three.js volume renderer, and playback pipeline with keyboard/mouse navigation and responsive resource reuse.
- Added brightness/contrast controls (including ImageJ-like windowing for float volumes), playback speed/looping, and robust loading overlays.
- Refined camera clipping, ray-cast coordinates, and normalization to keep rendering stable across multi-channel datasets.
- Provided early webfont bundling and sidebar/control layout refreshes for consistent styling.

## Viewer shell refactor
- Broke the monolithic viewer shell into focused components for top navigation, playback, channels, tracks, and plot settings, with hooks to keep state wiring tidy.

## Volume viewer cleanup
- Moved renderer/camera/scene initialization into a reusable helper to simplify viewer setup effects.
- Extracted hover sampling math into a shared utility and isolated VR bridge wiring into its own component.
- Split VR input handling into focused controller configuration, HUD interaction, and volume gesture modules, adding unit
  coverage for yaw/pitch math and UI ray clamping helpers.
- Restored VR controller select handling to call the existing channel/layer and track callbacks without stray targets so
  typechecking passes and interactions match the pre-refactor behavior.

## Volume viewer modularization
- Moved slice texture preparation and material disposal helpers into `volume-viewer/renderingUtils` to share rendering cleanup logic.
- Added a dedicated `useVolumeViewerVrBridge` hook beside the VR bridge to centralize param/fallback wiring away from the React surface component.
- Split the loading overlay, hover debug banner, and track tooltip into focused presentational components within `volume-viewer/`.
- Extracted rendering math (raycast temps, colormap helpers, track geometry) into `volume-viewer/rendering/*` and tucked VR target helpers under `volume-viewer/vr/`, leaving `VolumeViewer` as an orchestrator.
- Extracted VR responsibilities into reusable hooks for session lifecycle, controller handling, playback bindings, and HUD data wiring so `useVolumeViewerVr` now coordinates modular helpers instead of owning all logic directly.
- Pulled volume and layer resource lifecycle, dimension reset logic, and colormap caching into `useVolumeResources`, keeping `VolumeViewer` focused on orchestration and prop wiring while VR and desktop rendering share the same refs.
- Introduced `useTrackRendering` to encapsulate track overlay lifecycle, hover/tooltips, and per-frame material updates, letting `VolumeViewer` reuse the same hover/ref state across desktop and VR pointer handling.
- Added `usePlaybackControls` to own time-index refs, playback state syncing, and per-frame advancement so the render loop and VR playback HUD rely on a single shared controller.
- Corrected the hook wiring and import paths after the playback refactor so typechecking passes, ensuring shared refs are provided once, track hover handlers are defined before VR setup, and rendering utilities resolve correctly.
- Wired `VolumeViewer` to the new loading overlay and track tooltip hooks so the JSX consumes shared hook state instead of duplicating inline calculations, and passed the hook-managed hover handlers through the VR bridge.
- Extracted `VolumeViewer` responsibilities into new `useVolumeViewerState`, `useVolumeViewerDataState`, `useVolumeViewerResources`, and `useVolumeViewerInteractions` hooks so state, data loading, hover handling, and resource management live in dedicated modules.
- Tightened the new viewer hook signatures to use mutable refs and nullable dimension callbacks expected by `useVolumeResources`, clearing the typecheck regressions after the modularization refactor.

## Front page contract review
- Documented the AppContent props and state that feed voxel resolution inputs, dataset error handling, preprocessing/import flows, and upload progress.
- Added a draft `FrontPageContainer` prop contract so the landing screen can be wrapped without leaking unrelated AppContent state.

## Test maintenance
- Updated volume viewer unit test imports to the relocated `components/viewers` paths after the UI restructuring.
- Broke out hover sampling into `useVolumeHover`, added a renderless `TrackCameraPresenter` for follow-mode camera updates, and introduced `VolumeViewerVrAdapter` so `VolumeViewer` now orchestrates hover, camera, and VR pieces instead of inlining them.

## Router refactor
- Added `useAppRouteState` to centralize dataset setup and viewer state wiring, exposing route-specific props for reuse.
- Introduced `DatasetSetupRoute` and `ViewerRoute` wrappers so `AppRouter` now only handles navigation and suspense boundaries.

## Front page modularization
- Split the landing screen into focused components for the header, experiment configuration, preprocessed loader, channel tabs, launch actions, and warning window, passing grouped props to reduce the monolithic prop list.
## useAppRouteState cleanup
- Extracted layer interaction and viewer-layer memoization into a dedicated `useLayerControls` hook to slim down the route wiring and group related handlers.
- Removed unused imports from `useAppRouteState` after the extraction to keep the hook surface focused on the state it owns.

## Front page typing fixes
- Added the missing `experimentDimension` and launch visibility props to the channel list and launch actions wiring so the front page passes the full contract expected by `ChannelCard` and `LaunchActions` without type errors.

## Hover sampling fixes
- Adjusted planar hover handling to rely on the active canvas element from the pointer event, preventing stale refs from blocking pixel sampling.
- Limited volume hover listeners to the WebGL canvas so pointer coordinates match the sampled surface, restoring voxel intensity readouts.

## Hover readout persistence
- Added persistent hover tracking in `useAppRouteState` so the last sampled voxel remains visible in the top menu instead of being cleared immediately.
- Reset the stored hover value alongside viewer mode switches to avoid stale readouts when changing contexts.

## Additive blending fix
- Guarded volume resource materials that may be arrays when applying additive blending so shader uniforms and blending modes update without type errors.

## Planar track hit testing
- Updated planar track hit testing to use per-view projected points across XY, XZ, and ZY layouts, aligning selection distances with the rendered overlays.
## Viewer settings blending toggle
- Preserved the current camera position and target across render context teardowns so toggling additive/alpha blending no longer resets the 3D view.

## Planar track rendering regression
- Restored the XY overlay to render full track projections instead of slice-clipped fragments, recovering the smoother, continuous appearance from the previous implementation while keeping orthogonal overlays slice-aware.
- Updated orthogonal planar overlays to render full max projections rather than slice-aware fragments so XZ and ZY tracks match the restored XY behaviour.

## Camera control remapping
- Remapped vertical fly controls to Space (up) and Ctrl (down), freed Q/E from movement, and added keyboard-driven camera roll for 3D navigation.

## Channel opacity interactivity guards
- Hid planar hit-test targets and volume track line/end-cap meshes when their channel opacity is zero unless the track is explicitly followed/selected, preventing invisible overlays from capturing pointer/VR hover.
- Added regression coverage to ensure opacity-zero tracks are neither rendered nor hovered in pointer/VR contexts.
## Reset view roll correction
- Ensured the volume viewer reset action also restores the camera up vector and forward alignment so any roll input is cleared when resetting the view.

## Planar viewer key remapping
- Swapped A/D horizontal panning directions and added Space/Ctrl bindings for vertical panning in the 2D viewer.
## Track follow state propagation
- Synced the followed track ID prop into the shared ref and refreshed per-frame follow offsets so track-centered orbits stay aligned while playback advances.

## Voxel follow mode
- Added a voxel-follow state that centers the camera on the last double-clicked voxel, mirrors track-follow orbit locking, and surfaces a stop-follow control alongside the existing track follow UI.
- Blocked voxel following while a track is actively followed and clear voxel follow state whenever track following engages or viewer mode switches.

## Voxel follow type fixes
- Exported the voxel follow target type from the viewer types module and broadened hover handlers to accept double-click mouse events so type checking succeeds for the new follow entrypoint.

## Pointer look while following
- Allowed pointer-driven camera rotation even when following a track by keeping pointer look handlers active and aligning the rotation target with the current follow target.

## Follow orbit center preservation
- Updated pointer-look orbiting to keep the rotation target anchored to the followed subject, moving the camera around the current controls target instead of shifting the target during drags.

## Follow pointer/OrbitControls overlap
- Gated pointer-look handlers while a track/voxel is being followed so OrbitControls rotation owns the drag gestures and the camera no longer receives conflicting updates that caused stutter.

## Track follow rotation enablement
- Re-run OrbitControls rotation enabling when the controls instance appears so track follow mode always allows orbit dragging without impacting voxel follow behaviour.

## Viewer top menu layout alignment
- Split the top menu bar into left and right flex regions so dropdown triggers, help, and follow controls stay grouped while the intensity readout aligns to the opposite edge alongside newer main-branch layout updates.

## Viewer dropdown alignment
- Anchored top menu dropdowns to the left edge of their triggers so the menus open to the right without covering the buttons themselves.

## Arrow key camera rotation
- Added arrow-key yaw/pitch controls that mirror pointer-look behaviour in both free-roam and follow/orbit camera modes.
## Planar track endpoint rendering
- Limited planar endpoint markers to the last visible point per track while retaining full line segments, keeping selection/follow styling on the singular marker.

## Planar overlay pixel widths
- Normalized planar overlay strokes and endpoints to screen-space widths so zooming no longer inflates or shrinks track lines.
- Kept hover outlines and thin-stroke fallback outlines anchored to pixel widths after reversing the view scale during rendering.

## Volume renderer teardown
- Added a destroy helper for the volume render context that disposes the WebGL renderer, XR state, render lists, controls, and DOM nodes while clearing the scene.
- Wired the volume viewer cleanup to use the new helper so unmounting releases WebGL contexts and associated listeners cleanly.

## Zarr layout metadata helpers
- Defined `src/data/zarrLayout.ts` with canonical volume array paths, chunk/shard sizing helpers, root attribute typing, and backward-compatible metadata validation.
- Added read/write utilities to normalize voxel sizing, axes, channel labels, and per-volume statistics for zarr roots.
- Covered the new layout helpers with unit tests and wired them into the test suite.

## Volume loader Zarr writes
- Refactored the volume loader worker to stream TIFF slices straight into per-slice Zarr chunks via the shared async store while still emitting slice progress metadata.
- Added per-slice min/max reporting to loader messages so downstream consumers retain range visibility during incremental writes.

## Zarr context access for build compatibility
- Replaced the deep import of the Zarrita array context helper in the volume loader worker with a local symbol lookup so Vite can resolve worker builds without missing export errors.

- Added streaming preprocessing hooks that build sharded Zarr arrays during volume loading and expose reopened arrays for visualization reuse.

## Zarr mipmap builder and analytics
- Added an incremental mipmap builder that reads level-0 chunks, max-pools them into additional Zarr arrays, and streams per-channel histograms/quantiles into root and analytics metadata without materializing entire volumes.

## Preprocessed loader milestones
- Threaded new preprocessing milestone messages (scan → level0 → mips → finalize) through the import worker client and loader state.
- Surfaced the milestones in the preprocessed loader UI alongside byte/volume progress while keeping drag-and-drop and Dropbox controls responsive.

## Streaming Zarr volume source
- Added a `ZarrVolumeSource` abstraction with per-mip chunk scheduling, LRU caching, and abort-aware request handling to keep streaming responsive during viewport changes.
- Covered cache eviction and request cancellation behaviours with dedicated unit tests and wired them into the shared test runner.
- Corrected chunk byte accounting to handle Zarrita's `{ data, shape, stride }` chunk responses so caching works under strict type-checking.
- Hardened abort error creation with a DOMException fallback so cancellation works in runtimes without the DOM lib on the global scope.
- Fixed the cancellation unit test to resolve in-flight work before asserting the aborted request, eliminating the dangling pending promise that caused the runner to exit with code 13.
- Updated preprocessed export/import to embed a Zarr store alongside the legacy binaries, validate the new manifest `zarrStore` descriptor, and read arrays directly from archive or URL-backed stores when present.

## Volume viewer clipmap rendering
- Added a clipmap manager that keeps per-mip 3D textures aligned to the chunk grid, updates origins around the camera target, and uploads refreshed regions.
- Updated the volume shader to select clipmap levels per sample, scale raymarching steps by LOD, and preserve multi-channel blending.
- Wired interaction-aware LOD throttling into the render loop so movement temporarily biases sampling toward coarser levels while keeping the coarsest mip resident.

## Clipmap initialization fix
- Seeded clipmap level origins with an invalid sentinel so the first update populates textures instead of leaving them empty and producing black renders.

## Planar hover color typing
- Defaulted planar layer colors to white when unset so hover formatting and slice compositing avoid undefined hex strings and continue to pass strict type checks.
## Planar streaming slices
- Added view-aware planar slice streaming that selects mip levels based on zoom, requests only the visible region, and reuses cached tiles with abortable fetches.
- Reused the planar loading overlay for slice streaming progress and wired hover/intensity sampling to the streamed slice buffers.
- Guarded planar slice cache eviction against undefined keys to satisfy strict type checks while preserving the LRU behaviour.

## 3D clipmap streaming refactor
- Swapped the volume viewer's clipmap path to stream chunked data from `ZarrVolumeSource`, keeping the coarsest mip resident for early visibility and honoring abort/priority cues around the camera.
- Updated `useVolumeResources` to treat volumes as streamable objects, seed placeholder textures when data isn't preloaded, and drive clipmap fetches for the active bounds before shader uploads.
- Added a streaming clipmap unit test that exercises async fills and confirms coarse-level visibility without cached volume buffers.

## Preprocessed streaming context
- Initialized `ZarrVolumeSource` instances for Zarr-backed preprocessed imports, deriving base and mip chunk metadata from the store when available.
- Threaded streaming base shapes and sources into the normalized volumes returned to callers while keeping non-Zarr archives on the previous non-streaming path.
- Added streaming source reconstruction for external Zarr stores during preprocessed import worker results.

## Clipmap base-shape validation
- Ensured GPU clipmaps only initialize when both Zarr streaming sources and base shapes are present, passing the real streaming metadata into the manager so mip sizes align with the loader output.
- Added a streaming volume resource test that instantiates a clipmap-backed layer and confirms the first mip uploads streamed data instead of placeholder textures.
- Cleaned up the clipmap streaming inputs to use `undefined`-backed optionals so the stricter type-checker accepts the gating logic without null fallbacks.

## Time-aware planar streaming fixes
- Corrected planar slice mip selection to treat Zarr shapes as 5D tuples and propagate the viewer's time index through streaming requests without type errors.
- Restored `useVolumeViewerResources` time-index threading so streaming hooks receive the selected frame during volume rendering.
<<<<<<< HEAD
2025-12-12T21:34:34+00:00: Updated clipmap mip selection to use logical shapes and added streaming region coverage test/assertions.
=======

## Zarr volume chunk validation
- Normalized Zarr chunk requests to honor five-dimensional coordinates when present and fallback to the array's dimensionality for 4D data.
- Added shape-aware byte length validation when loading Zarr-backed preprocessed volumes to catch mismatched payloads while preserving streaming context setup.
## Clipmap dtype support
- Taught `VolumeClipmapManager` to mirror the Zarr source dtype when allocating clipmap buffers and textures so float and uint16 volumes upload without truncation.
- Normalized clipmap uploads to use matching typed arrays instead of `Uint8Array`, wiring UnsignedShort and Float textures through to the shader path.
- Added a streaming clipmap regression test covering uint16 data to guard future dtype regressions and wired it into the shared test runner.
>>>>>>> c4aa5e7e
<|MERGE_RESOLUTION|>--- conflicted
+++ resolved
@@ -284,9 +284,8 @@
 ## Time-aware planar streaming fixes
 - Corrected planar slice mip selection to treat Zarr shapes as 5D tuples and propagate the viewer's time index through streaming requests without type errors.
 - Restored `useVolumeViewerResources` time-index threading so streaming hooks receive the selected frame during volume rendering.
-<<<<<<< HEAD
 2025-12-12T21:34:34+00:00: Updated clipmap mip selection to use logical shapes and added streaming region coverage test/assertions.
-=======
+
 
 ## Zarr volume chunk validation
 - Normalized Zarr chunk requests to honor five-dimensional coordinates when present and fallback to the array's dimensionality for 4D data.
@@ -294,5 +293,4 @@
 ## Clipmap dtype support
 - Taught `VolumeClipmapManager` to mirror the Zarr source dtype when allocating clipmap buffers and textures so float and uint16 volumes upload without truncation.
 - Normalized clipmap uploads to use matching typed arrays instead of `Uint8Array`, wiring UnsignedShort and Float textures through to the shader path.
-- Added a streaming clipmap regression test covering uint16 data to guard future dtype regressions and wired it into the shared test runner.
->>>>>>> c4aa5e7e
+- Added a streaming clipmap regression test covering uint16 data to guard future dtype regressions and wired it into the shared test runner.