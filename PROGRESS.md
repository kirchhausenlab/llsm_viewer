# Track follow menu relocation
- Moved the stop-follow control to the viewer top bar beside Help and hide it when no track
  is being followed so the control only appears when it is actionable.
- Removed the per-channel stop button from the Tracks pane while keeping the stop action
  available globally.

# Hover debug silencing
- Hid the hover sampling debug banner unless the app is running in development mode so routine ray-miss warnings no longer
  surface during normal viewing.

# Hover readout cleanup
- Removed the "Hover:" label and out-of-bounds warning from the viewer top bar so the hover status only shows live intensity
  and coordinates.
- Replaced segmentation hover readouts with the original label ID values and reused them in both 2D and 3D viewers instead of
  the generated RGBA colors.
- Reported hover intensities for every visible channel when additive blending is active, while keeping alpha blending behavior
  unchanged.

# Segmentation hover highlighting
- Captured hovered segmentation voxels' normalized RGBA values (when alpha is present) alongside positions so hover uniforms
  can differentiate label picks from background.
- Extended the volume shader hover uniforms with a segmentation mode toggle and hovered color, enabling color-based highlighting
  with a tolerance for interpolated samples while skipping transparent voxels.
- Preserved the positional pulse for non-segmentation layers and disabled segmentation highlighting when no label color is
  available.

# Grid overlay removal
- Removed the shader-based 3D grid overlay, associated uniforms, and floating window controls so the viewer no longer exposes grid settings in the UI or shader pipeline.

# Additive blending toggle for channel overlays
- Added a viewer-side blending switch so operators can choose between alpha compositing and additive overlays when combining channels.
- Updated both the volume and slice shaders to honor the selected mode by scaling RGB contributions and normalizing alpha so bright overlaps glow without clobbering neighboring layers.
- Documented the visual trade-offs in the UI helper text, noting that additive accumulation can wash out dense backgrounds while alpha keeps occlusion cues intact.

# Front page layout tweaks
- Updated the landing header to mirror whether users are setting up a new experiment or loading a preprocessed one, resetting to "4D viewer" after returning home.
- Moved the return action beside the launch button with matching styling, keeping it available after loading preprocessed datasets while dropping the old discard control.
- Left-aligned the preprocessed loader drop targets to match the experiment setup layout.

# 3D MIP hover tooltip and highlight
- Added a non-VR MIP hover tooltip that traces the camera ray through the active volume, finds the displayed max-intensity voxel,
  and reports each channel's original raw intensity at the pointer location.
- Highlighted the hovered voxel directly inside the MIP shader with a subtle pulse so users can see which 3D location the tooltip
  refers to, while keeping the feature disabled for isosurface rendering and VR sessions.

# 3D hover target selection
- Let voxel hover sampling target any visible 3D volume instead of only DVR render styles so tooltips appear across render modes
  while still clearing the hover state when no 3D layers are present.

# VR performance tuning
- Added a configurable `u_stepScale` ray-march uniform so headset sessions can trade sampling density for performance without
  recompiling shaders.
- Defaulted the step scale to 1.0 on desktop and raised it to 1.4 whenever immersive WebXR sessions start, then restored the
  desktop value on exit to keep monitor rendering untouched.
- Requested the WebGL renderer to prefer the high-performance GPU and clamped its pixel ratio to 2× to avoid unnecessary supersampling spikes.
- Applied fixed foveated rendering when immersive sessions begin and restored the previous setting on exit, trading peripheral detail for noticeably smoother headset frame rates while keeping central fidelity intact.

# Progress Log

## Viewer settings sampling toggle
- Hid the Trilinear quality slider whenever nearest-neighbor sampling is selected so only the FPS control remains visible until
  trilinear sampling is active again.

## Channel tab layout alignment
- Swapped the floating window channel tab header to a fixed three-column grid so volume/track tabs align without wrapping.
- Trimmed the header tab padding and width constraints to prevent overflow while keeping the controls centered.

## GitHub Pages artifact input fix
- Swapped the deprecated `artifact-name` input for the supported `name` field in the GitHub Pages upload step and removed the
  unsupported `if-no-files-found` flag so the deployment workflow runs without input validation errors.

## Volume anisotropy correction
- Added a resampling utility that computes voxel spacing ratios, skips identity scales, and upsamples volumes with trilinear
  interpolation or nearest-neighbor for segmentation datasets while preserving their integer data types.
- Threaded the anisotropy correction through the dataset loader so raw TIFF volumes are normalized to isotropic voxels before
  normalization or export, ensuring saved preprocessed archives include the upsampled data.
- Extended the preprocessed manifest format with anisotropy metadata, validated it on import, and expanded the test suite to
  cover the new metadata along with unit tests for the correction helper.

## Voxel resolution controls on front page
- Added a "Voxel resolution" row with numeric X/Y/Z inputs, a unit dropdown, and a "Correct anisotropy?" checkbox beneath the channel add button so experiments capture spatial sampling metadata before preprocessing.
- Threaded the parsed values through the launch/export preprocessing pipeline, embedding them into the preprocessed manifest and validating them on import for future workflows.
- Expanded the preprocessed dataset tests and front-page styles to cover the new metadata and layout changes.

## Playback and VR HUD recovery
- Synced the desktop playback loop with the viewer props even when the WebXR bundle is still loading so play/pause works
  immediately instead of waiting for the VR module to hydrate.
- Re-ran the renderer initialization whenever the VR hook delivers fresh refs, restoring the immersive HUDs and controller
  interactions that disappeared after the lazy import swap.
- Forced a transform reapply when the shared VR helpers become available so volumes start centered without needing a manual
  reset.

## VR volume helper module
- Extracted the volume transform/update helpers into a dedicated `vr/volume.ts` module so the hook and controller code share the
  same implementations without relying on circular imports.
- Updated the VR hook to consume the shared helpers and confirmed the immersive handle placement logic still updates the yaw,
  pitch, and scale grips correctly.
- Ran `npm run typecheck` and launched the dev server for a quick smoke check after the refactor.

## XR controller handler typing fix
- Relaxed the VR controller event handler signatures to accept optional `XRInputSourceEvent` arguments so they satisfy the
  WebXR type expectations without allocating unused parameters.

## VR session persistence fix
- Prevented React StrictMode ref churn from clearing the renderer container and tearing down active WebXR sessions as soon as
  they started by only reacting to non-null container attachments.

## XR ref relocation
- Moved XR/session/controller bookkeeping refs into `useVolumeViewerVr` so immersive state is initialized in one place and the component consumes the shared instances via the hook return value.
- Updated `VolumeViewer` to rely on the hook-supplied refs while keeping renderer, camera, and resource refs flowing through the existing parameters.

## VR HUD channel/track hook migration
- Moved the VR channels and tracks HUD factories, renderers, and slider helpers into `useVolumeViewerVr` so the immersive UI now builds off the hook's shared refs instead of ad-hoc component closures.
- Updated `VolumeViewer` to consume the hook-provided HUD creators, visibility toggles, and interaction handlers, ensuring controller hover and placement logic still works while avoiding duplicated state.
- Verified the refactor with `npm run typecheck` and `npm run build`, keeping immersive entry stable while consolidating the VR surface logic.

## VR prop grouping
- Introduced a `VolumeViewerVrProps` bundle so immersive-only callbacks and HUD data flow through a single optional prop, keeping the desktop viewer boundary lean.
- Updated `VolumeViewer` to read VR settings from the new object with safe fallbacks and guarded callbacks, ensuring non-VR usage remains unaffected.
- Adjusted `App.tsx` to pass the consolidated VR configuration when rendering the 3D viewer while leaving planar mode unchanged.

## VolumeViewer VR API audit
- Confirmed `VolumeViewer` only relies on the following pieces of the VR hook surface while the component is mounted: `callOnRegisterVrSession`, `requestVrSession`, `endVrSession`, HUD refs and placement refs (`vrPlaybackHudRef`, `vrChannelsHudRef`, `vrTracksHudRef`, and their placement refs), HUD placement math (`updateHudGroupFromPlacement`, `resetVrPlaybackHudPlacement`, `resetVrChannelsHudPlacement`, `resetVrTracksHudPlacement`, `createVrPlaybackHud`, `createVrChannelsHud`, `createVrTracksHud`, `updateVrPlaybackHud`, `updateVrChannelsHud`, `updateVrTracksHud`, `applyVrPlaybackHoverState`), volume handle refs (`vrTranslationHandleRef`, `vrVolumeScaleHandleRef`, `vrVolumeYawHandlesRef`, `vrVolumePitchHandleRef`), render-loop state (`playbackLoopRef`, `playbackStateRef`, `vrHoverStateRef`, `controllersRef`, `updateControllerRays`), resource transforms (`updateVolumeHandles`, `applyVolumeRootTransform`, `applyVolumeStepScaleToResources`), renderer/session lifecycle (`onRendererInitialized`, `restoreVrFoveation`, `xrSessionRef`, `sessionCleanupRef`, `preVrCameraStateRef`, `endVrSessionRequestRef`, `setControllerVisibility`, `raycasterRef`).
- Any new modules that replace pieces of `useVolumeViewerVr` need to continue exposing those helpers and refs so HUD initialization, playback, controller hover, and volume transforms keep functioning.
- Verified the remaining hook exports (`callOnVrSessionStarted`, HUD drag handle refs, slider helpers, XR mode toggles, etc.) are not consumed by other React components or tests, clearing them for removal once the hook surface is trimmed.

## Legacy type cleanup
- Removed the handcrafted `three.d.ts` shim now that the project consumes the official `@types/three` definitions.
- Added shared buffer helpers and refactored the preprocessed export/import helpers and worker messaging to rely on canonical `ArrayBuffer` values when hashing, streaming, and constructing blobs.

## Export save picker activation fix
- Requested the File System Access API handle as soon as the export button is clicked so the browser still considers the call a
  user gesture, preventing `showSaveFilePicker` from throwing activation errors.
- Reused the selected handle when streaming the ZIP, falling back to blob downloads when the API is unavailable.

## Streaming export fallback
- Added an `export-sw.js` service worker that queues ZIP chunks and serves them through a streaming `fetch` response so browsers
  without the File System Access API can write archives directly to disk.
- Registered the worker during app bootstrap and taught `downloadStream` to post export streams to it whenever
  `showSaveFilePicker` is unavailable, returning a direct download URL instead of buffering the entire archive in memory.
- Documented the HTTPS/service worker requirements for this path and outlined the GitHub Pages verification flow to confirm the
  fallback completes without large memory spikes.

## Preprocessed dataset import/export workflow
- Added a `utils/preprocessedDataset` module that serializes normalized volumes plus manifest metadata into a ZIP archive with SHA-256 digests for authenticity and channel track CSV payloads.
- Reworked the launcher flow with "Set up new experiment"/"Load preprocessed experiment" entry points, a read-only summary card for imported archives, and a gated "Export preprocessed experiment" action that shares the launch readiness checks.
- Wired the new export/import states into `App.tsx`, including Dropbox picker reuse, staged dataset clearing, and UI state locking, and introduced matching front-page styles for the loader and summary views.
- Added automated coverage that round-trips preprocessed archives and rejects tampered digests.

## Track naming and ordering enhancements
- Display imported trajectories using their CSV `track_id` values (truncating any stray decimals) so UI labels match source data.
- Added an "Order by length" toggle beside the master visibility checkbox to sort per-channel track lists by descending timepoint count, falling back to ID order.
- Amplified selection cues by making highlighted trajectories blink and render at 1.5× thickness in both planar and 3D views.

## VR rendering rollback
- Reverted VR optimization pull requests (#289-#297) to restore the previously stable immersive rendering path.
- Confirmed the headset pipeline again relies on the legacy volume upload and controller interaction code that had proven reliable.

## Default channel tint reassignment
- Adjusted the initial channel color mapping so multi-channel datasets start at the second preset swatch and progress through the palette once, reserving white for single-channel experiments and any channels beyond the sixth non-segmentation entry.

## Selected track amplitude overlay
- Parse the sixth "Amplitude" column from track CSV files and store it on each track point so downstream views can access it.
- Added a bottom-centered "Selected Tracks" overlay that plots amplitudes for highlighted tracks, scaling axes to the movie's
  timepoints and global amplitude maxima while providing a color-coded legend.

## Auto contrast initial threshold adjustment
- Raised the default auto window threshold from 5,000 to 50,000 so the first "Auto" press now keeps a broader histogram range
  before subsequent presses tighten it.
- Relaxed the initial auto-contrast maximum threshold by using one tenth of the minimum-side threshold, keeping first-use window
  maxima closer to the raw histogram peak while preserving later halving behavior.
- Further softened the first auto-contrast maximum cutoff by reducing the histogram count threshold to just two percent of the
  minimum-side value so initial windows retain even brighter highlights before later refinements.

## Selected tracks window layout
- Inverted the selected tracks window so the header anchors to the bottom and the plot/controls expand upward from it, keeping
  the default placement aligned with the previous overall footprint.
- Moved the amplitude and time sliders beneath the plot on a single row alongside the Auto and Clear actions, and recentered the
  dual slider thumbs to the track midline.
- Embedded the color-coded legend inside the plot card to the right of the amplitude graph with its own scroll region that leaves
  the plot untouched.

## Planar hover intensity reset fix
- Cleared the shared hover intensity callback whenever planar slice data is missing so header hover readouts stay in sync and
  typechecking succeeds without referencing removed tooltip state.

## Float volume default windowing
- Compute per-layer default brightness/contrast windows for float volumes using histogram quantiles, keeping uint8 data on the
  existing 0–1 range.
- Propagate the computed defaults through desktop and VR state so resets restore the histogram-derived window instead of the
  full range.

## ImageJ brightness/contrast model
- Introduced a dedicated windowing model that mirrors ImageJ slider behavior, including the 256-step integer slider range and
  piecewise contrast slope calculations.
- Updated layer settings to track min/max slider indices alongside normalized window bounds so React and VR controls stay
  synchronized.
- Replaced the desktop and VR brightness/contrast handlers with helpers from the new model, clamping to [0,1] and formatting
  labels from normalized window centers.

## Volume streaming guardrails
- Added a configurable `MAX_VOLUME_BYTES` limit so the worker bails out before allocating buffers for oversized datasets.
- Streamed TIFF slices from the worker instead of concatenating them, emitting per-slice messages with transferable buffers.
- Reassembled streamed slices in the main thread via a preallocated (Shared)ArrayBuffer and surfaced structured `VolumeTooLargeError` failures.
- Updated the React consumer to rebuild `VolumePayload` objects from streamed data and to present a friendlier error when a dataset exceeds the current limit.

## Track visibility regression fix
- Removed the artificial timeline offset that pushed parsed track coordinates beyond the dataset's frame range, restoring track visibility for channels with staggered starts.

## Launch warning visibility fix
- Added context-aware dataset error handling so the floating warning only appears after an attempted launch.
- Kept dataset validation feedback available while preventing file picker interactions from triggering the global warning banner.

## Bundled Inter webfont
- Added the `@fontsource/inter` package and imported its stylesheet during app bootstrap so the viewer consistently renders in Inter even on systems without the font installed.

- Adjusted the entrypoint imports to load the bundled Inter files ahead of the existing global stylesheet.

## Track CSV alignment update
- Adjusted track CSV parsing to treat the time column as `initial time + t`, ensuring trajectories align with staggered starts.
- Flipped imported track depths to account for the negative Z convention in source CSVs.
- Summarized CSV load confirmations using unique track IDs so sparse numbering still reports accurate totals.

## VR channels HUD layout expansion
- Added a segmentation layer toggle on the channel loader so instance masks can be marked during dataset setup.
- Precolor segmentation volumes during preprocessing using deterministic random palettes so the renderer keeps leveraging cached textures.
- Introduced automated coverage for the segmentation colorization helper to guarantee consistent colors per label and seed.
- Enlarged the immersive channels HUD panel and backing canvas so the grayscale color buttons have enough vertical room to render without being clipped.

## Segmentation background color handling
- Forced label 0 in the segmentation color lookup table to remain pitch black so transparent voxels never inherit a random hue.

## Segmentation opacity correction
- Packed segmentation colors with an explicit alpha channel so every non-zero label renders fully opaque while keeping the
  background transparent.

## VR yaw handle direction and HUD opacity
- Inverted the yaw drag delta for volume and HUD rotation handles so spinning the side spheres now turns panels in the expected direction.
- Made the playback, channels, and tracks HUD backgrounds fully opaque by updating the Three.js materials and canvas fills.

## VR volume & HUD handle alignment
- Reworked yaw handle math to project controller positions into the viewer's horizontal basis, keeping yaw adjustments intuitiv
  e whether the volume or HUD panels are grabbed from the front or the back.
- Centered the immersive volume rotation spheres along the dataset's depth axis and matched their radius to the translation han
  dle before shrinking both, keeping the grips consistent while freeing up surrounding space.
- Tightened the HUD translation handle offset so the grab spheres now rest directly against their panels without leaving a visib
  le gap.

## VR reset view behavior
- Updated the immersive playback "Reset view" control to restore the normalized volume pose, recentering the dataset and VR HUD
  panels instead of only touching the orbit camera.

## VR tracks HUD scrollbar
- Added a vertical scrollbar to the immersive tracks list so every trajectory remains accessible when channels contain dozens of tracks.
- Snapped scroll interactions to row increments and highlighted the grab handle on hover to mirror the existing VR HUD affordances.

## VR HUD handle redesign
- Replaced the flat grab bands on the playback, channels, and tracks HUDs with sphere handles that mirror the volume translation
  grip, simplifying panel dragging to the proven mechanism.
- Attached dedicated yaw handles to each HUD, enabling one-handed rotation via a side sphere without relying on a second
  controller.

## VR playback reset split
- Split the immersive playback reset control into dedicated volume and HUD buttons so users can re-center panels without moving
  the 3D volume, or vice versa.

## VR HUD ergonomics refinement
- Thickened the VR HUD grab handles and widened controller hover margins so panels are easier to seize while moving.
- Flipped the default HUD orientation to face the viewer when sessions start, keeping user-driven yaw adjustments intact.
- Repositioned the playback HUD layout with a taller panel, surface-flush controls, and a dedicated top row for reset/mode/exit buttons.

## WebXR passthrough toggle
- Detected `immersive-ar` support alongside `immersive-vr` so the viewer can expose passthrough capabilities when available while
  retaining an optimistic fallback when WebXR probing is incomplete.
- Added a passthrough toggle button to the immersive playback HUD that restarts the session in-place, highlights the active mode,
  and hides itself when passthrough is unavailable.
- Switched the Three.js renderer to transparent clears so approved passthrough sessions show the real-world feed instead of an
  opaque background.

## VR tracks window regression fix
- Passed the channel catalog and track control callbacks down to the 3D viewer so the immersive tracks HUD no longer dereference
  undefined handlers and blank the canvas when initialized.

## Floating window scrollbar cleanup
- Removed horizontal overflow from floating window sidebars in the desktop viewer so overlay panels no longer show an unnecessary bottom scrollbar.

## VR track raycast crash fix
- Ensured controller raycasters provide the active XR camera to fat-line intersections so turning on tracks in immersive mode no
  longer dereferences a missing camera and freezes the viewer.

## VR session stability fixes
- Refresh controller visibility whenever the WebXR manager reports session lifecycle changes so headset controllers reliably
  appear with their rays when entering immersive mode.
- Reset the renderer sizing and animation loop after WebXR sessions end, restoring the desktop viewer instead of leaving a blank
  canvas when exiting VR.

## VR HUD tactile interaction
- Replaced ray-only HUD hit tests with controller-origin proximity checks so playback and channel controls require physically
  touching the panels before activating.
- Adjusted the immersive HUD cylinder radius to 0.9 m to keep both panels within comfortable reach while emphasizing the new
  touch interaction.

## VR HUD orientation and staging offset
- Locked the VR playback HUD to the camera's yaw so it always stands vertically in-headset while remaining draggable.
- Offset the normalized volume root by 0.8 m upward and 0.3 m forward when immersive sessions start, then restore the original placement after exiting VR.

## VR volume ray-march fix
- Updated the 3D volume meshes to refresh their camera-position uniforms during `onBeforeRender`, giving WebXR eye cameras the
  correct ray origins so immersive mode renders the same ray-marched 3D texture seen on desktop instead of the fallback slice
  planes.

## Immersive VR renderer integration
- Added WebXR session management to the 3D viewer, exposing Enter/Exit VR controls in the playback window once immersive VR support is detected.
- Swapped the render loop to Three.js's `setAnimationLoop`, enabling headset-driven frame timing while keeping the existing keyboard movement and track uniforms in sync.
- Instantiated Quest controller models with forward-pointing ray visuals, wiring them into the scene graph so they appear during VR sessions and tear down cleanly afterwards.
- Routed session lifecycle callbacks to the React shell so the UI reflects active VR status and guards mode toggles while a headset session is live.

## VR playback controls
- Built a camera-anchored playback HUD for immersive mode with a 3D play/pause button, scrubber, and time label that mirror the desktop controls while remaining visible in-headset.
- Wired controller raycasts to the HUD so hovering highlights elements, the trigger toggles playback, and dragging the slider updates the active timepoint in real time.
- Synced session lifecycle hooks to show and hide the HUD as VR sessions start or end, cleaning up textures and materials when the Three.js renderer tears down.

## Normalization fast path
- Added a zero-copy normalization path for uint8 volumes already spanning [0, 255] and introduced regression tests to verify buffer reuse and clamped results for other ranges.

## Client-side data ingestion cleanup (current)
- Removed the Express backend and filesystem-scanning APIs now that datasets and tracks load directly from the client.
- Simplified the npm scripts to run only the Vite dev server and removed the related server build configuration.

## Dropbox chooser integration
- Added a lazy-loaded Dropbox Dropins helper that injects the SDK with the configured app key and converts selections into `File` instances while preserving folder structure metadata.
- Hooked the channel layer picker into the Dropbox chooser with loading/error states, letting users import multi-file TIFF stacks directly from their Dropbox account.

## Dropbox chooser UX improvements
- Added an inline Dropbox configuration panel that stores app keys in the browser, guiding users toward the Dropbox App Console when no build-time key is present.
- Upgraded the Dropbox import flow with clearer messaging so missing keys prompt configuration instead of surfacing a generic error.

## Dropbox track imports
- Wired the per-channel track dropzone into the Dropbox chooser with its own import button, mirroring the TIFF workflow for CSV uploads.
- Shared the Dropbox status, error messaging, and configuration entry points between layers and tracks so progress and missing-key prompts surface where the user interacts.

## Per-channel track organization
- Added per-channel tabs to the tracks window so each channel exposes independent visibility, opacity, thickness, and follow controls.
- Persisted track color schemes per channel with preset swatches and a "Sorted" option that restores the rainbow palette.
- Threaded channel-specific track color modes, offsets, and line styles into both the 3D and 2D viewers so trajectories shift and recolor alongside their parent channels.

## Initial scaffolding and data ingestion
- Set up a Vite + React front-end with a sidebar workflow to enter dataset paths and browse discovered TIFF stacks.
- Implemented an Express-based backend that lists TIFF files in a directory and streams 3D volumes (as Float32 arrays) decoded with `geotiff`.
- Added a canvas-based central-slice previewer to validate volume ingestion while the full GPU renderer is under construction.
- Established shared styling, project configuration, and scripts for concurrent dev server workflows.
- Configured the dev and preview servers to bind to `0.0.0.0` by default so the app is reachable across the local network.
- Reworked the volume transport path to stream raw binary data with metadata headers, avoiding massive base64 payloads that crashed Chromium during decoding.

## Volume rendering prototype
- Replaced the 2D slice preview with a Three.js-based ray-marched renderer using `VolumeRenderShader1` for 3D exploration.
- Normalized incoming voxel intensities on the CPU and uploaded them into a `Data3DTexture`, reusing a grayscale transfer function texture.
- Wired `OrbitControls` for intuitive drag-to-rotate and scroll-to-zoom interaction inside the viewer.
- Added responsive resizing and resource cleanup so the renderer adapts to layout changes without leaking WebGL resources.
- Tightened the layout so the viewer fits within the viewport without scrollbars and added a "Reset view" control that recenters the orbit camera.

## Interaction polish
- Restored Shift-drag panning by temporarily enabling the underlying OrbitControls pan mechanics during custom pointer handling, then restoring the prior configuration on release.
- Added global keyboard navigation that lets users strafe with WASD and dolly with Q/E, mirroring the custom drag interactions while preserving text-input usability.

## Temporal playback pipeline
- Loading a dataset now fetches and normalizes every timepoint upfront, with a cancellable request pipeline and a centered progress HUD that reports completion percent and volume count while decoding.
- Added a persistent playback bar with play/pause controls and a scrubber, synchronizing the sidebar selection with smooth looping playback at 12 FPS.
- Reused GPU resources between frames by re-uploading voxel data into a persistent 3D texture so time scrubbing remains responsive while the camera continues to orbit freely.

## Playback UX refinements
- Retired the sidebar filename list in favor of a compact dataset overview so time navigation happens exclusively through the playback controls.
- Preserved orbit camera state while iterating through timepoints by reusing the existing 3D texture and geometry resources instead of rebuilding them on every frame.

## Loading feedback fixes
- Adjusted the loading overlay logic so it remains visible until every discovered timepoint has finished decoding, preventing premature dismissal while frames are still streaming in.

## Rendering regression fix
- Repacked multi-channel volume textures into RGBA slices before uploading to the GPU so WebGL sampling no longer fails, restoring visible rendering while keeping RGB volumes displayed in color.

## Camera clipping improvements
- Reduced the perspective camera's near plane dynamically relative to each dataset and extended the far plane to prevent the volume from being clipped when zooming in, allowing the user to move the camera inside the volume without losing detail.

## Ray casting coordinate fixes
- Corrected the shader camera uniform to use mesh-local coordinates so the new bounding-box intersection logic samples the volume in the proper orientation instead of collapsing the volume along the ray direction.

Next steps:
- Build the WebGPU ray-marched volume renderer integrated with transfer-function controls.
- Add asynchronous preprocessing hooks for caching multi-resolution volumes when needed.

## Sidebar and rendering controls refresh
- Relocated dataset loading controls so the "Load dataset" action sits beneath the path field for clearer call-to-action placement.
- Replaced the dataset overview with a "View controls" panel that exposes the reset-view action and a new global contrast slider.
- Threaded the contrast parameter through the React tree into the shader uniforms so users can interactively tune rendering contrast from the sidebar.
- Introduced brightness and playback-speed sliders in the sidebar, routing the brightness value into the shader tone mapping and using the FPS control to drive the playback loop.

## Loading overlay persistence
- Reworked the progress calculations to rely on the decoded timepoint count when available, keeping the overlay visible until every expected frame has been ingested and preventing the early dismissal seen after the first volume finished loading.

## Camera translation restoration
- Restored strafe and dolly interactions so they once again translate the camera instead of orbiting the volume by keeping the orbit target synchronized with manual movements.
- Increased the manual translation step size slightly so keyboard motion feels more responsive without overshooting the dataset.

## Camera rotation pivot corrections
- Locked the orbit target to the normalized volume center so rotations always pivot around the dataset regardless of how the camera is translated.
- Cached the default camera position/target pair on load and reused it for the reset-view handler to guarantee the button restores the original composition.

## Intensity normalization consistency
- Switched the preprocessing pipeline to compute a single intensity range across every loaded timepoint and channel, ensuring all normalized volumes share consistent brightness.

## Loading throughput improvements
- Parallelized individual TIFF fetches on the client so multiple timepoints stream simultaneously while preserving cancellation safety and progress tracking.
- Copied slice rasters into the volume buffer with `Float32Array#set` on the server and tracked per-volume intensity extrema during ingestion.
- Sent the precomputed min/max values alongside each volume so the client can normalize without re-scanning raw buffers.

## Render surface readiness gating
- Prevented zero-sized resize events from propagating to the renderer so the canvas no longer flashes at startup while the container is measuring.
- Latched a `hasMeasured` flag once the observer reports positive dimensions and used it to toggle the render surface visibility.

## Layer-specific rendering controls
- Converted the layer list into a tabbed interface so each layer exposes its own visibility toggle alongside dedicated contrast and brightness sliders.
- Removed the global contrast/brightness controls, wiring the per-layer slider values directly into the volume renderer uniforms for independent adjustments.

## Tracks ingestion groundwork
- Consolidated dataset and track loading so the launcher performs both steps before entering the viewer, wiring the launch butt
on into the existing dataset/track loaders.
- Disabled launching when no dataset folders are selected and surfaced a loading state on the launch button while volumes and t
racks stream in.
- Tweaked the launcher and sidebar layout text to match the latest terminology ("Tracks", "Movie", and "Return to Launcher") an
d centered the front-page card in the viewport.
- Added a dedicated "Load tracks" widget beneath the dataset loader that accepts a CSV path, provides a file picker, and surfaces success/error states.
- Implemented backend CSV browsing/loading endpoints that accept file paths, ensuring each row supplies exactly eight columns before the data is stored client-side for later use.
- Tightened the CSV validator error messaging to spell out the requirement for eight comma-separated fields per row.

## Grayscale tint controls
- Added per-layer tint settings for monochannel volumes, including preset swatches and a custom color picker directly in each layer tab.
- Threaded the selected tint through the viewer so grayscale datasets render with the chosen color-specific colormap while RGB volumes remain unchanged.

## Tracking layout overhaul
- Split the interface into a three-column layout, introducing a dedicated right sidebar that houses every tracking-related control.
- Moved the tracks file picker and overlay toggle into the new panel, added global opacity/thickness sliders, and exposed a scrollable checklist with per-track visibility plus a master checkbox.
- Threaded the aggregate tracking settings into the WebGL renderer so overlay visibility, alpha, and line width respond instantly to the sidebar controls while respecting individual track toggles.

## Track following mode
- Added per-track "Follow" actions that activate an auto-centering mode, keeping the camera target aligned with the selected trajectory's centroid at the current timepoint.
- Surfaced a global "Stop tracking" control above the viewer that exits follow mode and reports which track, if any, is currently locked.
- Disabled keyboard-based WASDQE translations while following so orbital rotation remains the only manual interaction, preventing accidental drifts away from the tracked particle.

## File system access hardening
- Stopped the directory browser endpoint from scanning for TIFF files during navigation so protected Windows folders no longer trigger permission errors while exploring the tree.
- Limited TIFF enumeration to the explicit dataset load step, aligning the backend's filesystem access with the UI workflow and preventing unnecessary volume probing.

## Float and 32-bit volume ingestion
- Extended the TIFF ingestion pipeline to accept every GeoTIFF numeric sample format, including signed/unsigned 32-bit integers and both 32-bit and 64-bit floating-point rasters, while preserving min/max tracking.
- Threaded the expanded data-type metadata through the client normalization utilities so fetched buffers are interpreted with the proper typed-array view before intensity normalization.

## Head-tracked viewing mode
- Integrated MediaPipe's `FaceLandmarker` through a reusable head-tracking controller that streams webcam frames, providing smoothed iris-based head pose updates without blocking the render loop.
- Added a "Head mode" toggle in the viewer header with status telemetry and graceful fallbacks, coordinating camera takeover, permission prompts, and error reporting.
- Implemented an off-axis projection pipeline that reprojects the perspective camera each frame based on the tracked eye position, suspending manual orbit interactions while active and restoring them on exit.

## Concurrent volume ingestion
- Replaced the sequential worker-side queue with a concurrency-limited promise pool keyed to `navigator.hardwareConcurrency`, so multiple TIFF stacks decode in parallel while respecting transfer ownership of the underlying buffers.
- Verified that the main-thread loader already stores payloads by index, making it compatible with the new out-of-order worker messages and ready for follow-up perf experiments.
- Manual stress test with multi-gigabyte stacks remains outstanding in this environment; plan to validate throughput and memory residency with local datasets.

## Head-tracking dependency resolution
- Reworked the MediaPipe integration to lazy-load the face landmarker bundle directly from the jsDelivr CDN, eliminating Vite's module resolution failures when the npm package is unavailable locally.
- Added lightweight TypeScript shims for the MediaPipe APIs so the head-tracking controller retains type safety while relying on the CDN-sourced module.

## Head mode orientation fix
- Derived the default head-mode screen basis from the active camera orientation so enabling the feature after orbiting still computes a stable off-axis projection.

## Head mode deprecation
- Removed the head-tracking subsystem, including the MediaPipe integration and associated UI toggles, to streamline the viewer and eliminate dormant permissions prompts.
- Simplified the rendering loop and camera reset logic now that the off-axis projection path is gone, keeping keyboard navigation and track following unchanged.

## 2D slice renderer rewrite
- Replaced the 2D viewer's slice renderer with a DataTexture pipeline that extracts per-slice textures on the CPU, bypassing the failing sampler3D shader path.
- Added reusable helpers for packing slice data so grayscale and multi-channel volumes share the same upload logic.
- Updated the slice shader to sample 2D textures, enforce a minimum opacity, and honor layer tint/contrast uniforms for visible cross-sections.

## 2D slice index refresh
- Updated the slice rendering pipeline to derive the active depth index directly from the component props so keyboard and slider changes immediately refresh the displayed plane.
- Reused the prop-derived index both for resource creation and per-frame slice updates, keeping the mesh translation and CPU buffer packing in sync with the latest UI state.

## Slice renderer stability fixes
- Added guarded resource management so the 3D and 2D rendering paths rebuild their materials only when their configuration changes, preventing Vite from failing with stray `else` blocks.
- Introduced reusable helpers for slice buffer preparation and safe camera-uniform updates, allowing the volume viewer to build successfully when the slice shader is active.

## Standalone 2D slice viewer
- Added a dedicated mode toggle that swaps between the existing 3D renderer and a brand-new 2D slice viewer without sharing rendering code.
- Implemented a pixel-accurate XY slice renderer with brightness/contrast-aware compositing and configurable grayscale tinting while avoiding interpolation entirely.
- Introduced keyboard, mouse, and slider controls for navigating Z planes, rotating within the slice plane, and panning/zooming in a manner consistent with the 3D controls.
- Updated the layout and styling so both viewer modes share playback widgets and reset-view integration, while keeping tracking functionality as a no-op in 2D mode.

## Track overlay restoration after mode toggles
- Latched a revision counter when the 3D viewer boots so the tracking overlay rebuilds once its scene graph is ready instead of relying on incidental prop changes.
- Re-ran the track creation and visibility effects whenever the overlay is reinitialized, ensuring trajectories retain the correct translation and scale after returning from 2D mode.

## Volume root transform regression fix
- Restored the missing volume-root transform helper so the Three.js scene initializes even before a dataset is loaded, preventing the viewer from crashing on startup.
- Reapplied the transform whenever dataset dimensions change or resources are torn down, keeping the volume and tracking overlays consistently centered.

## Planar viewer track projection
- Projected loaded trajectories into the 2D canvas so the XY slices render flattened paths that respect the current time scrubber while ignoring per-plane depth differences.
- Matched the overlay styling and opacity controls from the 3D scene, including highlight cues for the actively followed track and persistent endpoint markers.
- Synced track following with the 2D navigation stack by recentering on the current trajectory point and snapping the Z slider to the track's plane, mimicking the 3D follow behavior without disturbing existing controls.

## Track overlay boot fix & planar control revert
- Latched the render-surface ref through a stateful callback so the 3D viewer only initializes once the container is mounted, ensuring track overlays build immediately after loading trajectories.
- Returned the 2D viewer to left-drag panning while restoring Q/E keyboard rotation, mirroring the earlier navigation scheme without disturbing slice shortcuts.

## 3D track overlay alignment fix
- Removed the redundant scaling/translation applied to the Three.js track overlay group so its coordinates match the normalized volume root, restoring visible trajectories in 3D mode across datasets.

## Track overlay timestep latch
- Latched the 3D viewer's internal time index ref to the latest scrubber value on every render so the overlay rebuild always receives the correct timestep when returning from 2D mode, keeping trajectories lined up without requiring a manual follow action.

## Track overlay transform sync
- Applied the stored volume normalization transform to the tracking overlay as soon as the Three.js group is recreated so toggling back from 2D mode no longer leaves trajectories in raw voxel space until another interaction forces a refresh.
## Front page launcher
- Introduced a dedicated landing screen with dataset and track loading widgets centered in a modal-style card.
- Added a launch button that transitions into the viewer layout while leaving load controls exclusively on the front page.
- Provided an "Open launcher" shortcut inside the viewer so datasets or track files can be reloaded without refreshing.

## Playback control layout updates
- Moved the planar Z-plane slider into the shared playback window so slice navigation lives alongside the other temporal controls.
- Updated button labels and layout to use standard play/pause icons, clarify mode switching copy, and align reset actions horizontally for quicker access.
- Expanded the viewer canvas to span the entire screen and layered the floating control panels above it, giving both the 2D and 3D renderers maximum space while keeping the overlays draggable.

## Canvas chrome removal
- Stripped the residual padding, borders, and drop shadows from both the 3D and 2D viewer containers so their canvases now stretch edge-to-edge without visible framing.


## Client-side dataset ingestion overhaul
- Removed the server-side directory browser and volume APIs in favor of pure client-side loading.
- Added drag-and-drop upload panels for TIFF stacks and track CSVs, grouping dropped files into layers automatically.
- Introduced a web worker–powered TIFF decoder that reads local files with `geotiff` and streams progress updates without blocking the UI.
- Replaced path-based configuration with on-page status messaging so launching validates timepoint counts and surfaces CSV parsing errors instantly.

## Channel-centric launcher redesign
- Replaced the flat dataset/track dropzones with channel cards that collect named layers and an optional tracks CSV per channel.
- Added inline validation summaries for missing layers, mismatched timepoint counts, and track parsing status so issues surface before launch.
- Enabled drag-and-drop creation of new channels, including auto-naming based on folder drops and a quick-add button for manual setup.
- Summarized the pending configuration with total channel/layer/track counts and reused the viewer loader to flatten channel layers while ignoring secondary track files.
- Verified the production build with `npm run build`, which succeeds while surfacing the existing CSS minifier warning for translucent backgrounds.

## Front page background video overlay
- Reworked the launcher background styling so the landing screen sits atop the looping video rather than the legacy gradient fill.
- Moved the gradient tint into a pseudo-element overlay, letting the new video remain visible while preserving the subtle color wash.
- After review feedback, removed the overlay entirely so the video renders without any additional gradient tint.

## GitHub Pages deployment
- Added a GitHub Actions workflow that installs dependencies, builds the Vite project, and deploys the `dist/` output to GitHub Pages.
- Updated the Vite configuration to emit builds into `dist/` and automatically derive the correct base path when running inside GitHub Actions.
- Documented the deployment workflow and required GitHub Pages settings in the README.

## Layer alignment slider
- Added a per-layer X displacement slider in the layers window that only affects the active layer, allowing subpixel alignment checks against other layers in both 3D and planar viewers.
- Expanded the alignment controls to include matching ±10 px ranges on side-by-side X and Y displacement sliders without growing the panel footprint, updating both planar resampling and 3D mesh offsets to respect the new axis.

## VR playback HUD relocation
- Raised the VR volume anchor height to 1.2 meters so datasets sit closer to eye level when a session begins.
- Repositioned the VR playback controls so they snap to the volume's left edge (with sensible fallbacks before data loads) instead of floating in front of the viewer.
- Switched the playback panel materials to double-sided rendering so the controls remain visible when viewed from behind.

## VR playback HUD cylindrical constraint
- Constrained the draggable VR playback HUD to a 1.5 m radius cylinder spanning floor to 2 m, clamping controller drags onto that surface.
- Reoriented the HUD so it always faces the world origin irrespective of head movement while preserving upright alignment.
- Updated default placement logic to project the initial HUD position onto the cylinder when entering immersive mode.

## VR channels HUD
- Added a VR-native channels control window that mirrors the desktop channels panel, including tabs, layer selection, visibility, per-layer sliders, and grayscale tint swatches.
- Reused the playback HUD's cylindrical positioning and drag constraints so both windows can be grabbed and moved independently in immersive mode.
- Wired controller interactions to the existing React state pipeline so VR adjustments immediately sync with the desktop UI and underlying rendering state.
- Raised the VR channels canvas fidelity by rendering at headset pixel ratios, enlarging typography, and brightening hover cues so controls remain legible inside WebXR headsets.
## Embedded Dropbox configuration
- Embedded the Dropbox app key `1abfsrk62dy855r` directly into the front-end integration so every deployment loads the chooser without manual setup.
- Documented the bundled key in the README and noted how to override it via `VITE_DROPBOX_APP_KEY` if needed.

## VR HUD grab handle tuning
- Restored the playback, channels, and tracks HUD grab handle height to its pre-regression size while retaining the deeper grab tolerance.

## Per-channel render style toggle
- Added a per-channel "Render style" toggle to the desktop channels window that flips 3D layers between maximum-intensity projection and iso-surface shading.
- Mirrored the control inside the VR channels HUD with a dedicated canvas button and hooked it into the existing state pipeline.
- Propagated the new setting into the Three.js volume materials so the shader's `u_renderstyle` uniform updates immediately without rebuilding textures.

## Layer file picker flexibility
- Updated the channel layer file picker so the "from Files" button opens a standard multi-file dialog instead of forcing directory selection.
- Kept drag-and-drop and Dropbox imports intact, ensuring folders and TIFF sequences can still be added without altering any existing UI messaging.

## Single-volume channels and unlimited channel count
- Replaced the multi-layer channel model with a single-volume workflow, updating launcher messaging, validation, and viewer prompts to talk about channel volumes instead of layers.
- Added safeguards so a new drop replaces the existing volume while clearing any prior display settings, preventing stale configuration from lingering across swaps.
- Removed the three-channel cap so datasets can define as many channels as needed without surfacing the old limit warning.

## Tab layout consistency across desktop and VR
- Wrapped the desktop track window tabs after every three channels so large projects no longer overflow the available width.
- Mirrored the three-per-row layout in the VR channels and tracks HUDs, centering partial rows and preserving hover interactions.
- Ensured narrow layouts gracefully collapse to two and one column variants to maintain readability on smaller displays.

## GitHub Pages artifact reliability
- Updated the `Deploy static site` workflow to configure Pages before uploading, explicitly name the artifact, and fail fast when the build output is missing so deployments always provide the `github-pages` package required by `actions/deploy-pages@v4`.

## Launch warning visibility follow-up
- Kept the launch button clickable while dataset validation fails so users can surface actionable warnings instead of seeing nothing.
- Dimmed the launch button when a dataset is incomplete but avoided disabling it outright, reserving the hard-disable for the actual launch cycle.

## Channel action button layout tweaks
- Reworked the desktop channel action area so reset/invert share the first row and render/sampling share the second, matching requested ordering.
- Gave all four buttons the wider styling from the invert control, reducing the label text and clamping widths so they fit cleanly in the sidebar.
- Mirrored the same two-row, equal-width layout in the VR HUD so both viewing modes present consistent controls and hover regions.

## Auto window histogram caching
- Added an auto-contrast module that builds Fiji-style histograms for normalized volumes and computes automatic window ranges.
- Hooked histogram cache invalidation into the texture cache reset so cleared textures also drop stale intensity data.
- Guarded cached histograms against shape changes to ensure volume updates trigger a fresh computation.

## Auto window threshold scaling
- Switched the auto-contrast default threshold to use 5% of the volume's voxel count so the first pass stays even closer to the raw histogram.
- Kept the halving behavior by treating the stored threshold as a denominator applied to the total voxels for each subsequent auto pass.
- Further reduced the baseline by setting the denominator to 1000 (0.1% of voxels) so the initial auto window preserves even more of the histogram tails before subsequent halvings.
- Relaxed the starting clamp again by increasing the denominator to 10000 (0.01% of voxels), keeping the first auto pass gentle before the halving logic narrows later windows.

## Brightness and contrast control overhaul
- Flipped the brightness slider polarity so increasing the control lowers the window center and brightens the rendered volume, matching user expectations.
- Swapped the contrast slider to a logarithmic scale with better formatting, keeping fine control near 1× while retaining access to higher contrast boosts.
- Replaced the auto-contrast heuristic with percentile-based histogram bounds that add a safety margin, producing balanced windows that remain compatible with LUT inversion.
- Added a VR playback loop that advances timepoints using the configured FPS whenever play is active and no slider drag is in progress, keeping the immersive play/pause control in sync with the desktop timeline.

## VR hover utilities prep work
- Threaded the viewer container ref and hover state callbacks into the VR hook so immersive helpers can share the existing desktop hover bookkeeping in upcoming changes.
- Moved the hover callback definitions ahead of the VR hook invocation to prevent runtime reference errors that blanked the viewer.

## VR controller ray refactor
- Moved the controller ray intersection logic and reusable math helpers into `useVolumeViewerVr`, exposing it through the hook so the viewer component can reuse the shared implementation.
- Returned the HUD region resolvers, placement setters, and new callback from `UseVolumeViewerVrResult`, allowing `VolumeViewer` to drop its local copies and use the hook contract instead.
- Updated `VolumeViewer` to call the hook-provided `updateControllerRays` wherever the old inline version had been invoked, keeping session start/end and the render loop behavior intact.

## VR controller ray hook fixes
- Added explicit vector caches and ref wiring inside `useVolumeViewerVr` so controller handle drags no longer mutate quaternion temps, fixing the scale and rotation updates after the refactor.
- Reworked the controller handle candidate tracking to use explicit target/point/distance slots, clearing the lingering TypeScript errors and ensuring ray hover state updates run correctly.
- Normalized the helper listener wiring to cast XR controller events in one place, satisfying the stricter typings while keeping runtime behavior unchanged.

## VR controller module staging
- Extracted the full `updateControllerRays` workflow into a dedicated `controllerRays` module that mirrors the hook implementation and accepts all required refs and callbacks as parameters.
- Wired the module export to return a callable identical to the hook's `updateControllerRaysRef` target, keeping behavior intact while the new structure undergoes review before integration.

## VR hook helper extraction
- Split the HUD, volume, session, and input wiring inside `useVolumeViewerVr` into dedicated helper factories so the hook composes preconfigured callbacks instead of defining them inline.
- Updated the hook to consume the helper outputs, removed duplicate inline implementations, and adjusted the session/input creation order to keep the ref wiring intact during the refactor.

## VR hook surface cleanup
- Trimmed `UseVolumeViewerVrResult` to the viewer's active refs and callbacks, keeping the HUD math and XR session switches encapsulated inside the hook helpers.
- Updated `useVolumeViewerVr` and its helpers to forward only the supported handles while leaving internal slider/placement routines private.
- Simplified the viewer's VR fallback/destructuring to match the reduced contract and removed the now-unused imports and cleanup branches.

## Type and test verification
- Ran `npm run typecheck` to confirm the helper module and hook signature changes pass the TypeScript build without errors.
- Ran `npm run test` to validate runtime behavior, confirming all suites complete successfully.

## Keyboard navigation corrections
- Fixed the WASDQE keyboard movement handler to translate both the camera and its rotation target together, stopping the unintended orbital rotation and preserving forward/strafe/up-down navigation.

## Planar viewer intensity tooltip
- Added an on-canvas hover tooltip in the 2D planar viewer that reports the denormalized pixel intensity at the pointer location, respecting layer offsets and channel counts.
- Styled the tooltip to sit beside the pointer without interfering with existing track hover badges and ensured it clears when the slice or pointer position changes.

## Planar viewer hover details refinements
- Adjusted the pixel hover formatter to collect values from all visible layers, allowing multi-channel datasets to display one entry per channel instead of stopping at the first layer.
- Prefixed hover readouts with channel names only when multiple values are present so single-channel tooltips no longer show the generic "Volume" label while multi-channel data remains identifiable.

## 3D hover readout relocation
- Removed the 3D viewer's intensity hover tooltip and routed the sampled voxel text into the top menu for a persistent, distraction-free readout.
- Added a right-aligned hover intensity slot to the top menu, providing breathing room between existing controls and the hover text while updating live as the pointer moves.

## 3D hover intensity fix
- Emitted hover intensity changes directly from the 3D viewer as the hover target updates, ensuring the top menu readout reflects the current voxel instead of staying blank.
- Cleared the shared hover intensity emitter during unmount and hover resets so stale values no longer persist between interactions.

## 3D hover intensity reliability
- Replaced the manual slab intersection with bounding-box ray checks when sampling hovered voxels so the intensity readout can always find an entry and exit point through the volume, even when transforms or offsets change.
- Kept the hover sampling pipeline intact so the top-menu readout updates without impacting the 2D slice hover behavior.

## 3D hover intensity robustness follow-up
- Shifted hover ray computations into volume-local space before intersecting the bounding box, ensuring rotations and group transforms no longer prevent entry/exit hits.
- Left the sampling and formatting logic intact so 2D hover readouts remain unaffected.

## 3D hover hover capture reliability
- Routed pointer move/leave/up listeners through the render container so hover sampling keeps working even when overlays or helper elements sit above the canvas.
- Preserved existing pointerdown handling on the canvas to keep orbit controls behavior unchanged while expanding the hover readout coverage area.

## GPU hover null guard
- Added explicit guarding around the GPU hover sampling path so null volume resources no longer trigger TypeScript errors and hover handling can bail out cleanly when 3D resources are unavailable.

## 2D view default slice centering
- Initialize the first 2D viewer session on the central Z plane instead of Z=0 while preserving the existing behavior of returning to the last viewed plane on subsequent openings.

## Slice-mode hover sampling fallback
- Allow volumetric layers with depth to participate in CPU hover sampling even when displayed in slice mode so intensity readouts stay available without a 3D resource.
- Reuse slice mesh transforms to derive bounding boxes when no 3D volume resources exist, keeping hover rays aligned with the rendered slice geometry.

## Hover highlight tuning
- Increased the hover pulse rate and normalized the pulse scale so the brightness oscillates between the original color and a stronger highlight.
- Raised the peak highlight mix toward white to make hovered voxels stand out more clearly while preserving the existing falloff behavior.

## Hovered voxel clear guard
- Corrected the planar viewer hover reset effect to call the shared hover emitter so hover state clears without TypeScript errors when slice data is unavailable.

## Grid overlay cleanup follow-up
- Removed lingering grid window position reset hooks after the overlay deletion so the viewer layout reset no longer references missing handlers.

## Front page background cleanup
- Removed the looping background video from the landing page and replaced it with a simple solid-color backdrop so the UI loads without media assets.

## Preprocessed movie mode metadata
- Added a dataset-level movie mode flag to preprocessed manifests, exporting the selected viewing dimension and defaulting older
  manifests to 3D while feeding the parsed mode back into the app state.

## 2D view hover polish and control cleanup
- Switched the 2D Z-plane counter to zero-based indexing to match pixel coordinates and avoid off-by-one confusion when stepping slices.
- Hid 3D-only affordances (rendering quality slider and render style controls) while in 2D view to keep the sidebar focused on relevant options.
- Added a blinking pixel overlay that follows the hovered voxel in slice view, matching the 3D hover pulse while constraining the highlight to the single pixel under the cursor.

## Channel tab interactions and tint updates
- Matched channel slider accent colors to each channel's tint so the histogram and controls share a consistent hue.
- Changed channel tabs to toggle visibility only on Ctrl+click anywhere on the tab, keeping normal clicks focused on tab selection.

## Auto contrast defaults on load
- Switched initial layer windows to use the first auto-contrast pass while keeping Reset returning to the full 0–1 range and leaving subsequent Auto clicks to continue refining from the precomputed threshold.

## Additive blending hover readouts in 3D view
- Collected all hoverable layers before choosing a sampling target so additive blending now reports per-channel hover intensities in the 3D viewer, matching the 2D view behavior.

## Additive hover formatting refinement
- Flattened 3D hover readouts using the same per-channel formatting path as the 2D viewer so additive blending now lists every visible channel's intensity instead of collapsing to a single value.

## Additive hover segmentation fix
- Reused sampled segmentation labels for the target layer while collecting additive hover values so the hover formatter no longer references undefined segmentation label state and layer prefixes stay additive-only.

## Channels window tabs stay visible when minimized
- Moved the per-channel tab bar into the floating window header so it remains accessible while the controls are collapsed.

## Selected tracks window polish
- Removed the inner chart container styling so the amplitude plot blends with the surrounding card without a nested outline.
- Kept the selected tracks window footer anchored in place while minimized by hiding the body content without collapsing its space.
- Matched axis fonts to the global typography, added intermediate tick marks/gridlines, and titled the amplitude plot axes for clearer reading.

## Selected tracks window minimize anchoring
- Preserve the footer position for the bottom-anchored header when minimizing while still collapsing the body so the minimized window no longer blocks content with empty space.

## Preprocessed channel tint defaults
- Propagated layer summaries from preprocessed datasets into the channel list so default channel tints follow the same multi-channel color rotation when opening preprocessed experiments.

## Selected tracks amplitude plot sizing
- Matched the amplitude chart's intrinsic aspect ratio to its rendered size by giving the SVG a viewBox and letting the container share the same ratio, preventing the plot from being horizontally squished in the selected tracks window.

## Top menu hover readout tweaks
- Renamed the in-viewer return affordance to match the front page's "↩ Return" label.
- Matched the hover readout typography to the surrounding buttons and reordered coordinates ahead of intensity values for quicker spatial scanning.

## Track anisotropy alignment
- Rescaled imported track coordinates using the same anisotropy correction factors applied to the volumes so isotropic preprocessing keeps tracks aligned with the resampled data.
## Front page input and layout polish
- Added extra breathing room between the initial setup and preprocessed dataset buttons on the landing screen.
- Normalized voxel resolution inputs to convert comma decimal separators into dots for consistent parsing.
- Simplified the movie type toggle by removing the surrounding outline and selection indicators for the radio buttons.

## Voxel resolution normalization compatibility
- Updated the comma-to-dot normalization to avoid using String.prototype.replaceAll so type-checking passes with the current TypeScript lib target.

## Playback and slice slider layout fixes
- Restyled the Z plane and playback sliders to span the full control window width with compact labels stacked above them for clearer alignment.

## Channels window spacing tweaks
- Added breathing room between the Channels title and tab bar, shortened long tab labels to a 6-character prefix with an ellipsis, and tightened the panel padding above the reset/invert/auto controls so the collapsible section feels more compact.

## Tracks window tab updates
- Hid the non-VR Tracks window whenever no tracks are loaded, moved the channel tabs into the floating header to match the Channels window styling, and added Ctrl+click toggles that show or hide all tracks for the selected channel while crossing out hidden tabs.
- Centered the stop-following button, renamed the track color reset button to "Sorted," and removed the redundant "Show all tracks" master toggle in favor of the tab shortcut.

## Track end caps and selection blink
- Added end-cap spheres at the latest timepoint of each trajectory that inherit the track's color, opacity, and highlight state so users can more easily spot track tips in 3D.
- Changed selected tracks to pulse their brightness over time (including the new end caps) instead of using a static highlight.

## Selected tracks plot margin cleanup
- Rolled back the extra minimum heights on the selected tracks chart card and plot container so the enlarged amplitude plot sits snugly inside its rounded frame without wide top and bottom gutters.

## Selected tracks chart auto sizing
- Let the selected tracks chart card and legend size to their content instead of stretching to fill the window so the amplitude plot hugs the rounded container without tall blank bands or empty legend space below the labels.

## Minimum track length filter
- Added a deferred "Minimum length" slider with an Apply control above the track sliders to hide trajectories shorter than the chosen cutoff while keeping the underlying data intact for later adjustments.
- Filtered track selections, follow state, rendering, and summaries to respect the applied cutoff and clear hidden tracks automatically.
- Styled the new controls to match the track accent colors and align with the existing slider layout.

## Planar orthogonal views
- Added a viewer settings toggle for orthogonal views (2D mode only) that enables side-by-side XZ and ZY projections alongside the primary XY slice for 3D volumes.
- Rendered orthogonal slices anchored to the hovered XY position or the followed track centroid, with synchronized pan/zoom/rotation across all three views.
- Projected track overlays into each orthogonal plane (along the appropriate axis) and kept hover tracking limited to the XY view.

<<<<<<< HEAD
## Track plot settings and smoothing
- Renamed the Selected Tracks overlay to "Track plots" and added a header gear button that opens a dedicated Plot settings window aligned with the viewer settings layout.
- Moved amplitude/time range controls into the new window, introduced a Gaussian smoothing slider (0–5 range, fine step), and applied smoothing to track data used across plots and overlays.
- Updated the legend styling so each channel name text inherits its channel tint while keeping track numbers and values in the default palette.
=======
## Planar orthogonal toggle persistence
- Kept the XY camera anchored when enabling or disabling orthogonal slices by compensating for the layout center shift instead of resetting the view.
- Preserved zoom, rotation, and pan state across orthogonal toggle changes while still triggering auto-fit when the underlying volume dimensions change.
## Track overlay anisotropy rescaling
- Threaded the anisotropy correction scale into both the 3D and 2D viewers when building track geometry, offsets, and follow centroids so overlays stay aligned with anisotropy-corrected volumes across all views.
>>>>>>> 4f8d6d9e
<|MERGE_RESOLUTION|>--- conflicted
+++ resolved
@@ -801,15 +801,12 @@
 - Rendered orthogonal slices anchored to the hovered XY position or the followed track centroid, with synchronized pan/zoom/rotation across all three views.
 - Projected track overlays into each orthogonal plane (along the appropriate axis) and kept hover tracking limited to the XY view.
 
-<<<<<<< HEAD
 ## Track plot settings and smoothing
 - Renamed the Selected Tracks overlay to "Track plots" and added a header gear button that opens a dedicated Plot settings window aligned with the viewer settings layout.
 - Moved amplitude/time range controls into the new window, introduced a Gaussian smoothing slider (0–5 range, fine step), and applied smoothing to track data used across plots and overlays.
 - Updated the legend styling so each channel name text inherits its channel tint while keeping track numbers and values in the default palette.
-=======
 ## Planar orthogonal toggle persistence
 - Kept the XY camera anchored when enabling or disabling orthogonal slices by compensating for the layout center shift instead of resetting the view.
 - Preserved zoom, rotation, and pan state across orthogonal toggle changes while still triggering auto-fit when the underlying volume dimensions change.
 ## Track overlay anisotropy rescaling
-- Threaded the anisotropy correction scale into both the 3D and 2D viewers when building track geometry, offsets, and follow centroids so overlays stay aligned with anisotropy-corrected volumes across all views.
->>>>>>> 4f8d6d9e
+- Threaded the anisotropy correction scale into both the 3D and 2D viewers when building track geometry, offsets, and follow centroids so overlays stay aligned with anisotropy-corrected volumes across all views.