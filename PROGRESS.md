--- conflicted
+++ resolved
@@ -361,16 +361,11 @@
 
 ## Clipmap timepoint updates
 - Extended `VolumeClipmapManager` to retain CPU time slices, honoring `setTimeIndex` for both streaming and buffered volumes by marking levels dirty and swapping the active slice.
-<<<<<<< HEAD
 - Taught `useVolumeResources` to refresh clipmaps with newly loaded CPU time slices without tearing down meshes so buffered playback swaps textures smoothly, and added a regression test that feeds time slices after clipmap creation.
 2025-12-15T00:00:00Z: Ensured clipmaps swap buffered time slices when playback advances.
 2025-12-16T00:00:00Z: Guarded buffered time-slice updates to keep clipmap refresh logic type-safe while preserving slice replacement behavior.
-=======
-- Taught `useVolumeResources` to rebuild clipmaps when non-streaming time indices change so time series frames repopulate before rendering, and added a regression test that verifies clipmap textures refresh when the CPU time index toggles.
-2025-12-15T00:00:00Z: Ensured clipmaps swap buffered time slices when playback advances.
 
 ## Clipmap full-resolution CPU volumes
 - Detect non-streaming volumes that fit in memory and expand clipmap tiles to the full dataset extents so only one undownsampled level is produced.
 - Propagate the computed clip size from the volume resources hook and add a regression test that asserts 256³ CPU volumes render from a single full-resolution clipmap level.
-2025-12-16T00:00:00Z: Prevented clipmaps from downsampling CPU volumes and added coverage for full-resolution playback.
->>>>>>> 8c5d7039
+2025-12-16T00:00:00Z: Prevented clipmaps from downsampling CPU volumes and added coverage for full-resolution playback.