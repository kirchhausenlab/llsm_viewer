# Progress

## Latest changes
- Added a guard in the volume loader to fail gracefully when a worker finishes without returning all volumes, surfacing a clear
  retry message instead of an undefined `dataType` error.
<<<<<<< HEAD
=======
- Guarded preprocessed viewer launches so errors surface as launch failures instead of crashing the UI when loading exported experiments.
>>>>>>> d1f6c3ec
- Unrolled clipmap sampler access in the volume fragment shader so WebGL2 sees only constant-index texture lookups for clipmap levels and the fallback path.
- Updated streaming Zarr ingestion and clipmap rendering to preserve the time dimension, promote shapes/chunks to 5D tuples, and thread the viewer time index through streaming slice/clipmap reads so timepoints align correctly.
- Tightened volume streaming detection to require a `streamingSource`, keeping TIFF/offline Zarr volumes on cached textures and ensuring streaming metadata includes explicit sources in both 3D and slice modes.
- Documented the streaming Zarr pipeline, clipmap renderer, and store options in `PROJECT_STRUCTURE.md` and `README.md` so new contributors can trace the data flow.
- Added dataset metadata/store types to centralize Zarr store descriptors and expose streaming hints on viewer resources.
- Expanded test coverage for `ZarrVolumeSource` region reads and the clipmap renderer to exercise chunk copying, cache reuse, and shader uniform wiring.
- Added a `src/data/zarr.ts` module that wraps zarrita stores for remote fetches, directory-picked files, and OPFS/IndexedDB
  preprocessing outputs with helpers for opening arrays/groups and range slicing utilities backed by new tests.
- Removed the track channel label above the Min length slider in the Tracks window to avoid duplicating the active tab name.
- Simplified channel tab editing by removing the rename button, enabling double-click rename on the tab header, keeping a single close control, and capping names at 9 characters.
- Removed the per-channel track count header line from the Tracks window and now show the Min length slider value as the raw input number instead of a micrometer-formatted length.
- Restyled the viewer top menu dropdown items to remove outlines/background fill so they blend with the top bar styling while keeping hover/focus cues.
- Added a Shift-modifier sprint that doubles W/A/S/D/Space/Ctrl camera movement speed in the 3D viewer.
- Reduced the default vertical offset for the Viewer controls and Tracks floating windows so they sit closer to the top menu wi
  thout overlapping it.
- Simplified the viewer top menu by removing dropdown headers/descriptions, aligning dropdowns to stay on-screen, and blending
  the menu buttons into the bar styling.
- Added dropdown menus for File/View/Channels/Tracks in the viewer top bar with keyboard-friendly popovers and moved layout/exit
  actions into the File menu.
- Swapped Space and Ctrl slice-view pan bindings so Space pans down and Ctrl pans up in the 2D view.
- Extended the viewer top menu to span the full width with left-aligned controls and squared edges.
- Made selected track blink intensity much more pronounced so the highlight is easy to notice.
- Swapped channel/track tab visibility toggles from Ctrl+click to middle-click to avoid conflicts with translation shortcuts.
- Ensured selecting a track from the viewer promotes it to the top of the Tracks list and refreshes selection state so the rend
  ered line visibly blinks and the selection order drives list sorting.
- Fixed planar track rendering so XY slices only draw points near the current slice, added projected overlays in XZ/ZY views,
  and updated hit testing/drawing to use per-view coordinates.
- Ensured 2D slices render pixel-perfect with a visible hover indicator, fixed viewer setting labels/visibility (orthogonal
  toggle in 2D, renamed rendering controls, widened trilinear quality range), and prevented the additive/alpha toggle from
  resetting the 3D camera view.
- Centralized loading overlay normalization into a shared hook for Planar and Volume viewers, removing duplicate calculations
  and keeping overlay displays consistent.
- Extracted shared viewer styles (layout, headers, overlays, tooltips, loading panels) into `viewerCommon.css` so Planar and
  Volume viewers only keep their unique rules.
- Added a shared layer settings updater to centralize brightness/contrast/window change handling and reduce duplication in the
  app router callbacks.
- Reorganized hooks under `src/hooks` into `dataset/`, `viewer/`, and `tracks/` subfolders, moving related hooks and adding
  barrel exports to keep imports stable across the app and tests.
- Fixed broken import paths after the core/shared/ui split (Dropbox/components, workers, shared utils) and addressed implicit
  any warnings so `npm run typecheck` passes again.
- Pointed the UI layout to the relocated `styles/app/index.css` asset so the Vite production build can resolve global styles.
- Updated the texture cache to pack 3-channel volumes into RGBA textures so Three.js builds without missing format exports.
- Restructured the app into `src/core`, `src/shared`, and `src/ui`, moving processing/cache modules, shared helpers, and UI
  components accordingly while updating imports/tests.
- Moved UI components into a new `src/components` tree split into `pages`, `viewers`, and `widgets`, updating imports, router
  wiring, and documentation references.
- Centralized window layout defaults and reset handling into a dedicated `useWindowLayout` hook with coverage for layout
  resets.
- Centralized dataset launch state into `useDatasetLaunch` and viewer mode playback wiring into `useViewerModePlayback`,
  refactoring `router.tsx` and adding focused hook tests for launch progression and playback toggles.
- Extracted channel selection/editing state into `useChannelEditing`, refactoring `router.tsx` wiring and adding focused hook
  tests for activation, focus, and channel removal interactions.
- Split the top-level app into dedicated provider/layout/router modules under `src/app/`, leaving `App.tsx` as a lightweight composer.
- Added focused hook tests for volume resource rebuilds, hover source resolution, and playback clamping, and documented the volume viewer hook roles.
- Extracted `VolumeViewer` camera concerns into `useCameraControls`, centralizing renderer/controls refs, resize handling, keyboard navigation, and pointer-look wiring.
- Extracted viewer shell prop assembly into `ViewerShellContainer`/`useViewerShellProps`, keeping `App` focused on state orchestration and adding targeted wiring tests to cover VR layout defaults and panel callbacks.

## Recent UI and hover improvements
- Consolidated track follow controls into the viewer top bar and hid them when inactive.
- Simplified hover readouts by removing debug banners/labels, reporting per-channel intensities (including segmentation IDs), and adding a 3D MIP tooltip with inline highlight.
- Introduced segmentation-aware hover uniforms so label picks can pulse distinctly from standard volume samples.
- Removed the shader grid overlay and added an additive blending toggle for channel overlays with helper text on visual trade-offs.
- Tweaked the landing page header/actions and aligned loader layouts for preprocessed datasets.

## Viewer and VR stability
- Allowed hover targeting across all 3D render modes and added optional ray-march step scaling for VR performance.
- Standardized renderer GPU preferences, pixel ratio limits, and foveated rendering defaults for smoother headset sessions.
- Refined VR HUD ergonomics (touch interaction, handle alignment/redesign, orientation defaults) and split volume vs. HUD reset controls.
- Added passthrough detection/toggle, reliable controller visibility/raycasting, and scrollable immersive track lists.
- Ensured VR tracks/HUD wiring is resilient to ref churn, session lifecycle changes, and stale refs from lazy imports.

## Data handling and preprocessing
- Added voxel anisotropy correction with metadata propagation through preprocessing, export, and import.
- Captured voxel resolution inputs on the front page, threading them through preprocessing and validation.
- Implemented volume streaming guardrails with configurable size limits and slice-by-slice reassembly using shared buffers.
- Added a zero-copy normalization fast path for uint8 volumes already in range.

## Import/export and Dropbox workflow
- Built a preprocessed dataset export/import pipeline with manifest hashing, ZIP streaming (including service worker fallback), and guarded launcher states.
- Captured segmentation label buffers in the preprocessed manifest, exporting/importing per-volume label digests to keep segmentation rendering consistent after archive round-trips.
- Fixed GitHub Pages artifact inputs and activation handling for the file save picker.
- Added Dropbox chooser support for TIFF stacks and per-channel track CSVs, with inline configuration, progress/error messaging, and folder-aware file construction.
- Ensured preprocessed dataset launches push imported layers into the viewer state so the volumes appear immediately after opening.

## Track visualization
- Respected CSV `track_id` ordering and staggered starts, with optional sorting by trajectory length.
- Added per-channel track tabs with independent visibility/opacity/thickness settings and preserved color schemes, plus blinking/thickened highlights for selected tracks.
- Introduced a "Selected Tracks" overlay plotting per-track amplitude over time with a color-coded legend.
- Consolidated Gaussian smoothing into a shared utility with guards for non-finite inputs and coverage for edge cases via unit tests.
- Extracted shared track filtering/smoothing selectors into a reusable hook to simplify testing and reduce memo boilerplate.

## Recent fixes
- Moved help menu state and dismissal logic into a dedicated component/hook with escape and click-away tests, removing direct DOM listeners from the app router.
- Reordered the track-state hook initialization in `App` so VR entry reset handlers access the track follow setter after it is defined, resolving the type-check failure.
- Refactored channel uploads by introducing dedicated Dropbox and local upload components, reducing ChannelCard drag-drop and configuration state.
- Sorted track tabs by numeric ID rather than lexicographic strings so the Tracks panel lists Track #1, #2, #3, etc., when ordering by ID.
- Extracted dataset setup concerns into a dedicated hook that manages voxel resolution snapshots, dataset errors, and channel layer uploads/removals, with focused unit tests covering layer replacement and ignored TIFF groups.

## Rendering and interaction foundations
- Established the Vite + React frontend, Three.js volume renderer, and playback pipeline with keyboard/mouse navigation and responsive resource reuse.
- Added brightness/contrast controls (including ImageJ-like windowing for float volumes), playback speed/looping, and robust loading overlays.
- Refined camera clipping, ray-cast coordinates, and normalization to keep rendering stable across multi-channel datasets.
- Provided early webfont bundling and sidebar/control layout refreshes for consistent styling.

## Viewer shell refactor
- Broke the monolithic viewer shell into focused components for top navigation, playback, channels, tracks, and plot settings, with hooks to keep state wiring tidy.

## Volume viewer cleanup
- Moved renderer/camera/scene initialization into a reusable helper to simplify viewer setup effects.
- Extracted hover sampling math into a shared utility and isolated VR bridge wiring into its own component.
- Split VR input handling into focused controller configuration, HUD interaction, and volume gesture modules, adding unit
  coverage for yaw/pitch math and UI ray clamping helpers.
- Restored VR controller select handling to call the existing channel/layer and track callbacks without stray targets so
  typechecking passes and interactions match the pre-refactor behavior.

## Volume viewer modularization
- Moved slice texture preparation and material disposal helpers into `volume-viewer/renderingUtils` to share rendering cleanup logic.
- Added a dedicated `useVolumeViewerVrBridge` hook beside the VR bridge to centralize param/fallback wiring away from the React surface component.
- Split the loading overlay, hover debug banner, and track tooltip into focused presentational components within `volume-viewer/`.
- Extracted rendering math (raycast temps, colormap helpers, track geometry) into `volume-viewer/rendering/*` and tucked VR target helpers under `volume-viewer/vr/`, leaving `VolumeViewer` as an orchestrator.
- Extracted VR responsibilities into reusable hooks for session lifecycle, controller handling, playback bindings, and HUD data wiring so `useVolumeViewerVr` now coordinates modular helpers instead of owning all logic directly.
- Pulled volume and layer resource lifecycle, dimension reset logic, and colormap caching into `useVolumeResources`, keeping `VolumeViewer` focused on orchestration and prop wiring while VR and desktop rendering share the same refs.
- Introduced `useTrackRendering` to encapsulate track overlay lifecycle, hover/tooltips, and per-frame material updates, letting `VolumeViewer` reuse the same hover/ref state across desktop and VR pointer handling.
- Added `usePlaybackControls` to own time-index refs, playback state syncing, and per-frame advancement so the render loop and VR playback HUD rely on a single shared controller.
- Corrected the hook wiring and import paths after the playback refactor so typechecking passes, ensuring shared refs are provided once, track hover handlers are defined before VR setup, and rendering utilities resolve correctly.
- Wired `VolumeViewer` to the new loading overlay and track tooltip hooks so the JSX consumes shared hook state instead of duplicating inline calculations, and passed the hook-managed hover handlers through the VR bridge.
- Extracted `VolumeViewer` responsibilities into new `useVolumeViewerState`, `useVolumeViewerDataState`, `useVolumeViewerResources`, and `useVolumeViewerInteractions` hooks so state, data loading, hover handling, and resource management live in dedicated modules.
- Tightened the new viewer hook signatures to use mutable refs and nullable dimension callbacks expected by `useVolumeResources`, clearing the typecheck regressions after the modularization refactor.

## Front page contract review
- Documented the AppContent props and state that feed voxel resolution inputs, dataset error handling, preprocessing/import flows, and upload progress.
- Added a draft `FrontPageContainer` prop contract so the landing screen can be wrapped without leaking unrelated AppContent state.

## Test maintenance
- Updated volume viewer unit test imports to the relocated `components/viewers` paths after the UI restructuring.
- Broke out hover sampling into `useVolumeHover`, added a renderless `TrackCameraPresenter` for follow-mode camera updates, and introduced `VolumeViewerVrAdapter` so `VolumeViewer` now orchestrates hover, camera, and VR pieces instead of inlining them.

## Router refactor
- Added `useAppRouteState` to centralize dataset setup and viewer state wiring, exposing route-specific props for reuse.
- Introduced `DatasetSetupRoute` and `ViewerRoute` wrappers so `AppRouter` now only handles navigation and suspense boundaries.

## Front page modularization
- Split the landing screen into focused components for the header, experiment configuration, preprocessed loader, channel tabs, launch actions, and warning window, passing grouped props to reduce the monolithic prop list.
## useAppRouteState cleanup
- Extracted layer interaction and viewer-layer memoization into a dedicated `useLayerControls` hook to slim down the route wiring and group related handlers.
- Removed unused imports from `useAppRouteState` after the extraction to keep the hook surface focused on the state it owns.

## Front page typing fixes
- Added the missing `experimentDimension` and launch visibility props to the channel list and launch actions wiring so the front page passes the full contract expected by `ChannelCard` and `LaunchActions` without type errors.

## Hover sampling fixes
- Adjusted planar hover handling to rely on the active canvas element from the pointer event, preventing stale refs from blocking pixel sampling.
- Limited volume hover listeners to the WebGL canvas so pointer coordinates match the sampled surface, restoring voxel intensity readouts.

## Hover readout persistence
- Added persistent hover tracking in `useAppRouteState` so the last sampled voxel remains visible in the top menu instead of being cleared immediately.
- Reset the stored hover value alongside viewer mode switches to avoid stale readouts when changing contexts.

## Additive blending fix
- Guarded volume resource materials that may be arrays when applying additive blending so shader uniforms and blending modes update without type errors.

## Planar track hit testing
- Updated planar track hit testing to use per-view projected points across XY, XZ, and ZY layouts, aligning selection distances with the rendered overlays.
## Viewer settings blending toggle
- Preserved the current camera position and target across render context teardowns so toggling additive/alpha blending no longer resets the 3D view.

## Planar track rendering regression
- Restored the XY overlay to render full track projections instead of slice-clipped fragments, recovering the smoother, continuous appearance from the previous implementation while keeping orthogonal overlays slice-aware.
- Updated orthogonal planar overlays to render full max projections rather than slice-aware fragments so XZ and ZY tracks match the restored XY behaviour.

## Camera control remapping
- Remapped vertical fly controls to Space (up) and Ctrl (down), freed Q/E from movement, and added keyboard-driven camera roll for 3D navigation.

## Channel opacity interactivity guards
- Hid planar hit-test targets and volume track line/end-cap meshes when their channel opacity is zero unless the track is explicitly followed/selected, preventing invisible overlays from capturing pointer/VR hover.
- Added regression coverage to ensure opacity-zero tracks are neither rendered nor hovered in pointer/VR contexts.
## Reset view roll correction
- Ensured the volume viewer reset action also restores the camera up vector and forward alignment so any roll input is cleared when resetting the view.

## Planar viewer key remapping
- Swapped A/D horizontal panning directions and added Space/Ctrl bindings for vertical panning in the 2D viewer.
## Track follow state propagation
- Synced the followed track ID prop into the shared ref and refreshed per-frame follow offsets so track-centered orbits stay aligned while playback advances.

## Voxel follow mode
- Added a voxel-follow state that centers the camera on the last double-clicked voxel, mirrors track-follow orbit locking, and surfaces a stop-follow control alongside the existing track follow UI.
- Blocked voxel following while a track is actively followed and clear voxel follow state whenever track following engages or viewer mode switches.

## Voxel follow type fixes
- Exported the voxel follow target type from the viewer types module and broadened hover handlers to accept double-click mouse events so type checking succeeds for the new follow entrypoint.

## Pointer look while following
- Allowed pointer-driven camera rotation even when following a track by keeping pointer look handlers active and aligning the rotation target with the current follow target.

## Follow orbit center preservation
- Updated pointer-look orbiting to keep the rotation target anchored to the followed subject, moving the camera around the current controls target instead of shifting the target during drags.

## Follow pointer/OrbitControls overlap
- Gated pointer-look handlers while a track/voxel is being followed so OrbitControls rotation owns the drag gestures and the camera no longer receives conflicting updates that caused stutter.

## Track follow rotation enablement
- Re-run OrbitControls rotation enabling when the controls instance appears so track follow mode always allows orbit dragging without impacting voxel follow behaviour.

## Viewer top menu layout alignment
- Split the top menu bar into left and right flex regions so dropdown triggers, help, and follow controls stay grouped while the intensity readout aligns to the opposite edge alongside newer main-branch layout updates.

## Viewer dropdown alignment
- Anchored top menu dropdowns to the left edge of their triggers so the menus open to the right without covering the buttons themselves.

## Arrow key camera rotation
- Added arrow-key yaw/pitch controls that mirror pointer-look behaviour in both free-roam and follow/orbit camera modes.
## Planar track endpoint rendering
- Limited planar endpoint markers to the last visible point per track while retaining full line segments, keeping selection/follow styling on the singular marker.

## Planar overlay pixel widths
- Normalized planar overlay strokes and endpoints to screen-space widths so zooming no longer inflates or shrinks track lines.
- Kept hover outlines and thin-stroke fallback outlines anchored to pixel widths after reversing the view scale during rendering.

## Volume renderer teardown
- Added a destroy helper for the volume render context that disposes the WebGL renderer, XR state, render lists, controls, and DOM nodes while clearing the scene.
- Wired the volume viewer cleanup to use the new helper so unmounting releases WebGL contexts and associated listeners cleanly.

## Zarr layout metadata helpers
- Defined `src/data/zarrLayout.ts` with canonical volume array paths, chunk/shard sizing helpers, root attribute typing, and backward-compatible metadata validation.
- Added read/write utilities to normalize voxel sizing, axes, channel labels, and per-volume statistics for zarr roots.
- Covered the new layout helpers with unit tests and wired them into the test suite.

## Volume loader Zarr writes
- Refactored the volume loader worker to stream TIFF slices straight into per-slice Zarr chunks via the shared async store while still emitting slice progress metadata.
- Added per-slice min/max reporting to loader messages so downstream consumers retain range visibility during incremental writes.

## Zarr context access for build compatibility
- Replaced the deep import of the Zarrita array context helper in the volume loader worker with a local symbol lookup so Vite can resolve worker builds without missing export errors.

- Added streaming preprocessing hooks that build sharded Zarr arrays during volume loading and expose reopened arrays for visualization reuse.

## Zarr mipmap builder and analytics
- Added an incremental mipmap builder that reads level-0 chunks, max-pools them into additional Zarr arrays, and streams per-channel histograms/quantiles into root and analytics metadata without materializing entire volumes.

## Preprocessed loader milestones
- Threaded new preprocessing milestone messages (scan → level0 → mips → finalize) through the import worker client and loader state.
- Surfaced the milestones in the preprocessed loader UI alongside byte/volume progress while keeping drag-and-drop and Dropbox controls responsive.

## Streaming Zarr volume source
- Added a `ZarrVolumeSource` abstraction with per-mip chunk scheduling, LRU caching, and abort-aware request handling to keep streaming responsive during viewport changes.
- Covered cache eviction and request cancellation behaviours with dedicated unit tests and wired them into the shared test runner.
- Corrected chunk byte accounting to handle Zarrita's `{ data, shape, stride }` chunk responses so caching works under strict type-checking.
- Hardened abort error creation with a DOMException fallback so cancellation works in runtimes without the DOM lib on the global scope.
- Fixed the cancellation unit test to resolve in-flight work before asserting the aborted request, eliminating the dangling pending promise that caused the runner to exit with code 13.
- Updated preprocessed export/import to embed a Zarr store alongside the legacy binaries, validate the new manifest `zarrStore` descriptor, and read arrays directly from archive or URL-backed stores when present.

## Volume viewer clipmap rendering
- Added a clipmap manager that keeps per-mip 3D textures aligned to the chunk grid, updates origins around the camera target, and uploads refreshed regions.
- Updated the volume shader to select clipmap levels per sample, scale raymarching steps by LOD, and preserve multi-channel blending.
- Wired interaction-aware LOD throttling into the render loop so movement temporarily biases sampling toward coarser levels while keeping the coarsest mip resident.

## Clipmap initialization fix
- Seeded clipmap level origins with an invalid sentinel so the first update populates textures instead of leaving them empty and producing black renders.

## Planar hover color typing
- Defaulted planar layer colors to white when unset so hover formatting and slice compositing avoid undefined hex strings and continue to pass strict type checks.
## Planar streaming slices
- Added view-aware planar slice streaming that selects mip levels based on zoom, requests only the visible region, and reuses cached tiles with abortable fetches.
- Reused the planar loading overlay for slice streaming progress and wired hover/intensity sampling to the streamed slice buffers.
- Guarded planar slice cache eviction against undefined keys to satisfy strict type checks while preserving the LRU behaviour.

## 3D clipmap streaming refactor
- Swapped the volume viewer's clipmap path to stream chunked data from `ZarrVolumeSource`, keeping the coarsest mip resident for early visibility and honoring abort/priority cues around the camera.
- Updated `useVolumeResources` to treat volumes as streamable objects, seed placeholder textures when data isn't preloaded, and drive clipmap fetches for the active bounds before shader uploads.
- Added a streaming clipmap unit test that exercises async fills and confirms coarse-level visibility without cached volume buffers.

## Preprocessed streaming context
- Initialized `ZarrVolumeSource` instances for Zarr-backed preprocessed imports, deriving base and mip chunk metadata from the store when available.
- Threaded streaming base shapes and sources into the normalized volumes returned to callers while keeping non-Zarr archives on the previous non-streaming path.
- Added streaming source reconstruction for external Zarr stores during preprocessed import worker results.

## Clipmap base-shape validation
- Ensured GPU clipmaps only initialize when both Zarr streaming sources and base shapes are present, passing the real streaming metadata into the manager so mip sizes align with the loader output.
- Added a streaming volume resource test that instantiates a clipmap-backed layer and confirms the first mip uploads streamed data instead of placeholder textures.
- Cleaned up the clipmap streaming inputs to use `undefined`-backed optionals so the stricter type-checker accepts the gating logic without null fallbacks.

## Time-aware planar streaming fixes
- Corrected planar slice mip selection to treat Zarr shapes as 5D tuples and propagate the viewer's time index through streaming requests without type errors.
- Restored `useVolumeViewerResources` time-index threading so streaming hooks receive the selected frame during volume rendering.
2025-12-12T21:34:34+00:00: Updated clipmap mip selection to use logical shapes and added streaming region coverage test/assertions.


## Zarr volume chunk validation
- Normalized Zarr chunk requests to honor five-dimensional coordinates when present and fallback to the array's dimensionality for 4D data.
- Added shape-aware byte length validation when loading Zarr-backed preprocessed volumes to catch mismatched payloads while preserving streaming context setup.
## Clipmap dtype support
- Taught `VolumeClipmapManager` to mirror the Zarr source dtype when allocating clipmap buffers and textures so float and uint16 volumes upload without truncation.
- Normalized clipmap uploads to use matching typed arrays instead of `Uint8Array`, wiring UnsignedShort and Float textures through to the shader path.
- Added a streaming clipmap regression test covering uint16 data to guard future dtype regressions and wired it into the shared test runner.

- Fixed preprocessed viewer launch by passing all layer state setters into applyLoadedLayers so preprocessed imports initialize viewer state correctly (2025-03-01).
- Extended ApplyLoadedLayersOptions to include layer state setters and global defaults so preprocessed experiment launches type-check and correctly seed viewer state (2025-03-01).
- Synced viewer and experiment dimensions to the preprocessed manifest before applying loaded layers to keep the viewer from launching into a blank state. (2025-03-01)
- Removed the legacy browser volume size guard in the TIFF loader to allow large datasets to pass through the new preprocessing path without hitting a hard 512 MiB limit (2025-03-15).

- Improve volume worker error propagation to surface detailed failure reasons in the UI after removing the legacy size guard.
- Refactored volume loader to stream slices into Zarr chunks, returning storage handles and providing materialization helper for downstream processing.
- Hardened normalization and resampling paths to require materialized volume buffers before processing and tightened typings to avoid passing Zarr handles into CPU-bound code. (2025-03-18)

## Volume loader completion ordering (2025-03-19)
- Serialized volume-finalization steps so worker completion waits for pending volume assembly, preventing premature launch failures when large volumes finish asynchronously.<|MERGE_RESOLUTION|>--- conflicted
+++ resolved
@@ -3,10 +3,7 @@
 ## Latest changes
 - Added a guard in the volume loader to fail gracefully when a worker finishes without returning all volumes, surfacing a clear
   retry message instead of an undefined `dataType` error.
-<<<<<<< HEAD
-=======
 - Guarded preprocessed viewer launches so errors surface as launch failures instead of crashing the UI when loading exported experiments.
->>>>>>> d1f6c3ec
 - Unrolled clipmap sampler access in the volume fragment shader so WebGL2 sees only constant-index texture lookups for clipmap levels and the fallback path.
 - Updated streaming Zarr ingestion and clipmap rendering to preserve the time dimension, promote shapes/chunks to 5D tuples, and thread the viewer time index through streaming slice/clipmap reads so timepoints align correctly.
 - Tightened volume streaming detection to require a `streamingSource`, keeping TIFF/offline Zarr volumes on cached textures and ensuring streaming metadata includes explicit sources in both 3D and slice modes.
