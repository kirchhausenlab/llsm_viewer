# VR state guard for viewer bootstrap
- Restored the VR UI refs and presentation state bookkeeping so the volume viewer no longer throws `isVrPresenting`/`vrUiGroupRef` reference errors when datasets load, fixing the black screen regression that occurred after integrating the WebXR controls.

# Progress Log

## Normalization fast path
- Added a zero-copy normalization path for uint8 volumes already spanning [0, 255] and introduced regression tests to verify buffer reuse and clamped results for other ranges.

## Client-side data ingestion cleanup (current)
- Removed the Express backend and filesystem-scanning APIs now that datasets and tracks load directly from the client.
- Simplified the npm scripts to run only the Vite dev server and removed the related server build configuration.

## Per-channel track organization
- Added per-channel tabs to the tracks window so each channel exposes independent visibility, opacity, thickness, and follow controls.
- Persisted track color schemes per channel with preset swatches and a "Sorted" option that restores the rainbow palette.
- Threaded channel-specific track color modes, offsets, and line styles into both the 3D and 2D viewers so trajectories shift and recolor alongside their parent channels.

## Initial scaffolding and data ingestion
- Set up a Vite + React front-end with a sidebar workflow to enter dataset paths and browse discovered TIFF stacks.
- Implemented an Express-based backend that lists TIFF files in a directory and streams 3D volumes (as Float32 arrays) decoded with `geotiff`.
- Added a canvas-based central-slice previewer to validate volume ingestion while the full GPU renderer is under construction.
- Established shared styling, project configuration, and scripts for concurrent dev server workflows.
- Configured the dev and preview servers to bind to `0.0.0.0` by default so the app is reachable across the local network.
- Reworked the volume transport path to stream raw binary data with metadata headers, avoiding massive base64 payloads that crashed Chromium during decoding.

## Volume rendering prototype
- Replaced the 2D slice preview with a Three.js-based ray-marched renderer using `VolumeRenderShader1` for 3D exploration.
- Normalized incoming voxel intensities on the CPU and uploaded them into a `Data3DTexture`, reusing a grayscale transfer function texture.
- Wired `OrbitControls` for intuitive drag-to-rotate and scroll-to-zoom interaction inside the viewer.
- Added responsive resizing and resource cleanup so the renderer adapts to layout changes without leaking WebGL resources.
- Tightened the layout so the viewer fits within the viewport without scrollbars and added a "Reset view" control that recenters the orbit camera.

## Interaction polish
- Restored Shift-drag panning by temporarily enabling the underlying OrbitControls pan mechanics during custom pointer handling, then restoring the prior configuration on release.
- Added global keyboard navigation that lets users strafe with WASD and dolly with Q/E, mirroring the custom drag interactions while preserving text-input usability.

## Temporal playback pipeline
- Loading a dataset now fetches and normalizes every timepoint upfront, with a cancellable request pipeline and a centered progress HUD that reports completion percent and volume count while decoding.
- Added a persistent playback bar with play/pause controls and a scrubber, synchronizing the sidebar selection with smooth looping playback at 12 FPS.
- Reused GPU resources between frames by re-uploading voxel data into a persistent 3D texture so time scrubbing remains responsive while the camera continues to orbit freely.

## Playback UX refinements
- Retired the sidebar filename list in favor of a compact dataset overview so time navigation happens exclusively through the playback controls.
- Preserved orbit camera state while iterating through timepoints by reusing the existing 3D texture and geometry resources instead of rebuilding them on every frame.

## Loading feedback fixes
- Adjusted the loading overlay logic so it remains visible until every discovered timepoint has finished decoding, preventing premature dismissal while frames are still streaming in.

## Rendering regression fix
- Repacked multi-channel volume textures into RGBA slices before uploading to the GPU so WebGL sampling no longer fails, restoring visible rendering while keeping RGB volumes displayed in color.

## Camera clipping improvements
- Reduced the perspective camera's near plane dynamically relative to each dataset and extended the far plane to prevent the volume from being clipped when zooming in, allowing the user to move the camera inside the volume without losing detail.

## Ray casting coordinate fixes
- Corrected the shader camera uniform to use mesh-local coordinates so the new bounding-box intersection logic samples the volume in the proper orientation instead of collapsing the volume along the ray direction.

Next steps:
- Build the WebGPU ray-marched volume renderer integrated with transfer-function controls.
- Add asynchronous preprocessing hooks for caching multi-resolution volumes when needed.

## Sidebar and rendering controls refresh
- Relocated dataset loading controls so the "Load dataset" action sits beneath the path field for clearer call-to-action placement.
- Replaced the dataset overview with a "View controls" panel that exposes the reset-view action and a new global contrast slider.
- Threaded the contrast parameter through the React tree into the shader uniforms so users can interactively tune rendering contrast from the sidebar.
- Introduced brightness and playback-speed sliders in the sidebar, routing the brightness value into the shader tone mapping and using the FPS control to drive the playback loop.

## Loading overlay persistence
- Reworked the progress calculations to rely on the decoded timepoint count when available, keeping the overlay visible until every expected frame has been ingested and preventing the early dismissal seen after the first volume finished loading.

## Camera translation restoration
- Restored strafe and dolly interactions so they once again translate the camera instead of orbiting the volume by keeping the orbit target synchronized with manual movements.
- Increased the manual translation step size slightly so keyboard motion feels more responsive without overshooting the dataset.

## Camera rotation pivot corrections
- Locked the orbit target to the normalized volume center so rotations always pivot around the dataset regardless of how the camera is translated.
- Cached the default camera position/target pair on load and reused it for the reset-view handler to guarantee the button restores the original composition.

## Intensity normalization consistency
- Switched the preprocessing pipeline to compute a single intensity range across every loaded timepoint and channel, ensuring all normalized volumes share consistent brightness.

## Loading throughput improvements
- Parallelized individual TIFF fetches on the client so multiple timepoints stream simultaneously while preserving cancellation safety and progress tracking.
- Copied slice rasters into the volume buffer with `Float32Array#set` on the server and tracked per-volume intensity extrema during ingestion.
- Sent the precomputed min/max values alongside each volume so the client can normalize without re-scanning raw buffers.

## Render surface readiness gating
- Prevented zero-sized resize events from propagating to the renderer so the canvas no longer flashes at startup while the container is measuring.
- Latched a `hasMeasured` flag once the observer reports positive dimensions and used it to toggle the render surface visibility.

## Layer-specific rendering controls
- Converted the layer list into a tabbed interface so each layer exposes its own visibility toggle alongside dedicated contrast and brightness sliders.
- Removed the global contrast/brightness controls, wiring the per-layer slider values directly into the volume renderer uniforms for independent adjustments.

## Tracks ingestion groundwork
- Consolidated dataset and track loading so the launcher performs both steps before entering the viewer, wiring the launch butt
on into the existing dataset/track loaders.
- Disabled launching when no dataset folders are selected and surfaced a loading state on the launch button while volumes and t
racks stream in.
- Tweaked the launcher and sidebar layout text to match the latest terminology ("Tracks", "Movie", and "Return to Launcher") an
d centered the front-page card in the viewport.
- Added a dedicated "Load tracks" widget beneath the dataset loader that accepts a CSV path, provides a file picker, and surfaces success/error states.
- Implemented backend CSV browsing/loading endpoints that accept file paths, ensuring each row supplies exactly eight columns before the data is stored client-side for later use.
- Tightened the CSV validator error messaging to spell out the requirement for eight comma-separated fields per row.

## Grayscale tint controls
- Added per-layer tint settings for monochannel volumes, including preset swatches and a custom color picker directly in each layer tab.
- Threaded the selected tint through the viewer so grayscale datasets render with the chosen color-specific colormap while RGB volumes remain unchanged.

## Tracking layout overhaul
- Split the interface into a three-column layout, introducing a dedicated right sidebar that houses every tracking-related control.
- Moved the tracks file picker and overlay toggle into the new panel, added global opacity/thickness sliders, and exposed a scrollable checklist with per-track visibility plus a master checkbox.
- Threaded the aggregate tracking settings into the WebGL renderer so overlay visibility, alpha, and line width respond instantly to the sidebar controls while respecting individual track toggles.

## Track following mode
- Added per-track "Follow" actions that activate an auto-centering mode, keeping the camera target aligned with the selected trajectory's centroid at the current timepoint.
- Surfaced a global "Stop tracking" control above the viewer that exits follow mode and reports which track, if any, is currently locked.
- Disabled keyboard-based WASDQE translations while following so orbital rotation remains the only manual interaction, preventing accidental drifts away from the tracked particle.

## File system access hardening
- Stopped the directory browser endpoint from scanning for TIFF files during navigation so protected Windows folders no longer trigger permission errors while exploring the tree.
- Limited TIFF enumeration to the explicit dataset load step, aligning the backend's filesystem access with the UI workflow and preventing unnecessary volume probing.

## Float and 32-bit volume ingestion
- Extended the TIFF ingestion pipeline to accept every GeoTIFF numeric sample format, including signed/unsigned 32-bit integers and both 32-bit and 64-bit floating-point rasters, while preserving min/max tracking.
- Threaded the expanded data-type metadata through the client normalization utilities so fetched buffers are interpreted with the proper typed-array view before intensity normalization.

## Head-tracked viewing mode
- Integrated MediaPipe's `FaceLandmarker` through a reusable head-tracking controller that streams webcam frames, providing smoothed iris-based head pose updates without blocking the render loop.
- Added a "Head mode" toggle in the viewer header with status telemetry and graceful fallbacks, coordinating camera takeover, permission prompts, and error reporting.
- Implemented an off-axis projection pipeline that reprojects the perspective camera each frame based on the tracked eye position, suspending manual orbit interactions while active and restoring them on exit.

## Concurrent volume ingestion
- Replaced the sequential worker-side queue with a concurrency-limited promise pool keyed to `navigator.hardwareConcurrency`, so multiple TIFF stacks decode in parallel while respecting transfer ownership of the underlying buffers.
- Verified that the main-thread loader already stores payloads by index, making it compatible with the new out-of-order worker messages and ready for follow-up perf experiments.
- Manual stress test with multi-gigabyte stacks remains outstanding in this environment; plan to validate throughput and memory residency with local datasets.

## Head-tracking dependency resolution
- Reworked the MediaPipe integration to lazy-load the face landmarker bundle directly from the jsDelivr CDN, eliminating Vite's module resolution failures when the npm package is unavailable locally.
- Added lightweight TypeScript shims for the MediaPipe APIs so the head-tracking controller retains type safety while relying on the CDN-sourced module.

## Head mode orientation fix
- Derived the default head-mode screen basis from the active camera orientation so enabling the feature after orbiting still computes a stable off-axis projection.

## Head mode deprecation
- Removed the head-tracking subsystem, including the MediaPipe integration and associated UI toggles, to streamline the viewer and eliminate dormant permissions prompts.
- Simplified the rendering loop and camera reset logic now that the off-axis projection path is gone, keeping keyboard navigation and track following unchanged.

## 2D slice renderer rewrite
- Replaced the 2D viewer's slice renderer with a DataTexture pipeline that extracts per-slice textures on the CPU, bypassing the failing sampler3D shader path.
- Added reusable helpers for packing slice data so grayscale and multi-channel volumes share the same upload logic.
- Updated the slice shader to sample 2D textures, enforce a minimum opacity, and honor layer tint/contrast uniforms for visible cross-sections.

## 2D slice index refresh
- Updated the slice rendering pipeline to derive the active depth index directly from the component props so keyboard and slider changes immediately refresh the displayed plane.
- Reused the prop-derived index both for resource creation and per-frame slice updates, keeping the mesh translation and CPU buffer packing in sync with the latest UI state.

## Slice renderer stability fixes
- Added guarded resource management so the 3D and 2D rendering paths rebuild their materials only when their configuration changes, preventing Vite from failing with stray `else` blocks.
- Introduced reusable helpers for slice buffer preparation and safe camera-uniform updates, allowing the volume viewer to build successfully when the slice shader is active.

## Standalone 2D slice viewer
- Added a dedicated mode toggle that swaps between the existing 3D renderer and a brand-new 2D slice viewer without sharing rendering code.
- Implemented a pixel-accurate XY slice renderer with brightness/contrast-aware compositing and configurable grayscale tinting while avoiding interpolation entirely.
- Introduced keyboard, mouse, and slider controls for navigating Z planes, rotating within the slice plane, and panning/zooming in a manner consistent with the 3D controls.
- Updated the layout and styling so both viewer modes share playback widgets and reset-view integration, while keeping tracking functionality as a no-op in 2D mode.

## Track overlay restoration after mode toggles
- Latched a revision counter when the 3D viewer boots so the tracking overlay rebuilds once its scene graph is ready instead of relying on incidental prop changes.
- Re-ran the track creation and visibility effects whenever the overlay is reinitialized, ensuring trajectories retain the correct translation and scale after returning from 2D mode.

## Volume root transform regression fix
- Restored the missing volume-root transform helper so the Three.js scene initializes even before a dataset is loaded, preventing the viewer from crashing on startup.
- Reapplied the transform whenever dataset dimensions change or resources are torn down, keeping the volume and tracking overlays consistently centered.

## Planar viewer track projection
- Projected loaded trajectories into the 2D canvas so the XY slices render flattened paths that respect the current time scrubber while ignoring per-plane depth differences.
- Matched the overlay styling and opacity controls from the 3D scene, including highlight cues for the actively followed track and persistent endpoint markers.
- Synced track following with the 2D navigation stack by recentering on the current trajectory point and snapping the Z slider to the track's plane, mimicking the 3D follow behavior without disturbing existing controls.

## Track overlay boot fix & planar control revert
- Latched the render-surface ref through a stateful callback so the 3D viewer only initializes once the container is mounted, ensuring track overlays build immediately after loading trajectories.
- Returned the 2D viewer to left-drag panning while restoring Q/E keyboard rotation, mirroring the earlier navigation scheme without disturbing slice shortcuts.

## 3D track overlay alignment fix
- Removed the redundant scaling/translation applied to the Three.js track overlay group so its coordinates match the normalized volume root, restoring visible trajectories in 3D mode across datasets.

## Track overlay timestep latch
- Latched the 3D viewer's internal time index ref to the latest scrubber value on every render so the overlay rebuild always receives the correct timestep when returning from 2D mode, keeping trajectories lined up without requiring a manual follow action.

## Track overlay transform sync
- Applied the stored volume normalization transform to the tracking overlay as soon as the Three.js group is recreated so toggling back from 2D mode no longer leaves trajectories in raw voxel space until another interaction forces a refresh.
## Front page launcher
- Introduced a dedicated landing screen with dataset and track loading widgets centered in a modal-style card.
- Added a launch button that transitions into the viewer layout while leaving load controls exclusively on the front page.
- Provided an "Open launcher" shortcut inside the viewer so datasets or track files can be reloaded without refreshing.

## Playback control layout updates
- Moved the planar Z-plane slider into the shared playback window so slice navigation lives alongside the other temporal controls.
- Updated button labels and layout to use standard play/pause icons, clarify mode switching copy, and align reset actions horizontally for quicker access.
- Expanded the viewer canvas to span the entire screen and layered the floating control panels above it, giving both the 2D and 3D renderers maximum space while keeping the overlays draggable.

## Canvas chrome removal
- Stripped the residual padding, borders, and drop shadows from both the 3D and 2D viewer containers so their canvases now stretch edge-to-edge without visible framing.


## Client-side dataset ingestion overhaul
- Removed the server-side directory browser and volume APIs in favor of pure client-side loading.
- Added drag-and-drop upload panels for TIFF stacks and track CSVs, grouping dropped files into layers automatically.
- Introduced a web worker–powered TIFF decoder that reads local files with `geotiff` and streams progress updates without blocking the UI.
- Replaced path-based configuration with on-page status messaging so launching validates timepoint counts and surfaces CSV parsing errors instantly.

## Channel-centric launcher redesign
- Replaced the flat dataset/track dropzones with channel cards that collect named layers and an optional tracks CSV per channel.
- Added inline validation summaries for missing layers, mismatched timepoint counts, and track parsing status so issues surface before launch.
- Enabled drag-and-drop creation of new channels, including auto-naming based on folder drops and a quick-add button for manual setup.
- Summarized the pending configuration with total channel/layer/track counts and reused the viewer loader to flatten channel layers while ignoring secondary track files.
- Verified the production build with `npm run build`, which succeeds while surfacing the existing CSS minifier warning for translucent backgrounds.

## Front page background video overlay
- Reworked the launcher background styling so the landing screen sits atop the looping video rather than the legacy gradient fill.
- Moved the gradient tint into a pseudo-element overlay, letting the new video remain visible while preserving the subtle color wash.
- After review feedback, removed the overlay entirely so the video renders without any additional gradient tint.

## GitHub Pages deployment
- Added a GitHub Actions workflow that installs dependencies, builds the Vite project, and deploys the `dist/` output to GitHub Pages.
- Updated the Vite configuration to emit builds into `dist/` and automatically derive the correct base path when running inside GitHub Actions.
- Documented the deployment workflow and required GitHub Pages settings in the README.

## Layer alignment slider
- Added a per-layer X displacement slider in the layers window that only affects the active layer, allowing subpixel alignment checks against other layers in both 3D and planar viewers.
- Expanded the alignment controls to include matching ±10 px ranges on side-by-side X and Y displacement sliders without growing the panel footprint, updating both planar resampling and 3D mesh offsets to respect the new axis.

## WebXR session bootstrap
- Enabled Three.js WebXR support in the volume viewer and exposed a styled VR button that requests immersive sessions when hardware is available.
- Transitioned the render loop to use `setAnimationLoop` so XR presentation shares the same draw pipeline while maintaining a requestAnimationFrame fallback for legacy browsers.
<<<<<<< HEAD
- Disabled desktop orbit controls during VR sessions, reset keyboard navigation state, and restored the prior configuration on exit to keep pointer gestures predictable outside of XR.

## VR interface split
- Introduced a WebXR-only HUD group in the Three.js scene with floating playback controls, progress indicators, and status text driven by shared viewer state.
- Added WebXR controller raycasters that highlight and activate the in-scene controls while keeping them responsive to both left and right hands.
- Hid the DOM-based overlays and VR toggle while immersive sessions are presenting, restoring them automatically when exiting VR.

## VR HUD orientation fix
- Corrected the quaternion alignment for the in-headset HUD so its planes and sprites face the viewer inside immersive sessions.
- Derived the target orientation from the active XR camera (including array cameras) and eased the group rotation alongside its positional follow behavior.
=======
- Disabled desktop orbit controls during VR sessions, reset keyboard navigation state, and restored the prior configuration on exit to keep pointer gestures predictable outside of XR.
>>>>>>> a0656e83
<|MERGE_RESOLUTION|>--- conflicted
+++ resolved
@@ -234,17 +234,4 @@
 ## WebXR session bootstrap
 - Enabled Three.js WebXR support in the volume viewer and exposed a styled VR button that requests immersive sessions when hardware is available.
 - Transitioned the render loop to use `setAnimationLoop` so XR presentation shares the same draw pipeline while maintaining a requestAnimationFrame fallback for legacy browsers.
-<<<<<<< HEAD
-- Disabled desktop orbit controls during VR sessions, reset keyboard navigation state, and restored the prior configuration on exit to keep pointer gestures predictable outside of XR.
-
-## VR interface split
-- Introduced a WebXR-only HUD group in the Three.js scene with floating playback controls, progress indicators, and status text driven by shared viewer state.
-- Added WebXR controller raycasters that highlight and activate the in-scene controls while keeping them responsive to both left and right hands.
-- Hid the DOM-based overlays and VR toggle while immersive sessions are presenting, restoring them automatically when exiting VR.
-
-## VR HUD orientation fix
-- Corrected the quaternion alignment for the in-headset HUD so its planes and sprites face the viewer inside immersive sessions.
-- Derived the target orientation from the active XR camera (including array cameras) and eased the group rotation alongside its positional follow behavior.
-=======
-- Disabled desktop orbit controls during VR sessions, reset keyboard navigation state, and restored the prior configuration on exit to keep pointer gestures predictable outside of XR.
->>>>>>> a0656e83
+- Disabled desktop orbit controls during VR sessions, reset keyboard navigation state, and restored the prior configuration on exit to keep pointer gestures predictable outside of XR.