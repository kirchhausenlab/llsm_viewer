# Track follow menu relocation
- Moved the stop-follow control to the viewer top bar beside Help and hide it when no track
  is being followed so the control only appears when it is actionable.
- Removed the per-channel stop button from the Tracks pane while keeping the stop action
  available globally.

# Hover debug silencing
- Hid the hover sampling debug banner unless the app is running in development mode so routine ray-miss warnings no longer
  surface during normal viewing.

# Hover readout cleanup
- Removed the "Hover:" label and out-of-bounds warning from the viewer top bar so the hover status only shows live intensity
  and coordinates.
- Replaced segmentation hover readouts with the original label ID values and reused them in both 2D and 3D viewers instead of
  the generated RGBA colors.
- Reported hover intensities for every visible channel when additive blending is active, while keeping alpha blending behavior
  unchanged.

# Segmentation hover highlighting
- Captured hovered segmentation voxels' normalized RGBA values (when alpha is present) alongside positions so hover uniforms
  can differentiate label picks from background.
- Extended the volume shader hover uniforms with a segmentation mode toggle and hovered color, enabling color-based highlighting
  with a tolerance for interpolated samples while skipping transparent voxels.
- Preserved the positional pulse for non-segmentation layers and disabled segmentation highlighting when no label color is
  available.

# Grid overlay removal
- Removed the shader-based 3D grid overlay, associated uniforms, and floating window controls so the viewer no longer exposes grid settings in the UI or shader pipeline.

# Additive blending toggle for channel overlays
- Added a viewer-side blending switch so operators can choose between alpha compositing and additive overlays when combining channels.
- Updated both the volume and slice shaders to honor the selected mode by scaling RGB contributions and normalizing alpha so bright overlaps glow without clobbering neighboring layers.
- Documented the visual trade-offs in the UI helper text, noting that additive accumulation can wash out dense backgrounds while alpha keeps occlusion cues intact.

# Front page layout tweaks
- Updated the landing header to mirror whether users are setting up a new experiment or loading a preprocessed one, resetting to "4D viewer" after returning home.
- Moved the return action beside the launch button with matching styling, keeping it available after loading preprocessed datasets while dropping the old discard control.
- Left-aligned the preprocessed loader drop targets to match the experiment setup layout.

# 3D MIP hover tooltip and highlight
- Added a non-VR MIP hover tooltip that traces the camera ray through the active volume, finds the displayed max-intensity voxel,
  and reports each channel's original raw intensity at the pointer location.
- Highlighted the hovered voxel directly inside the MIP shader with a subtle pulse so users can see which 3D location the tooltip
  refers to, while keeping the feature disabled for isosurface rendering and VR sessions.

# 3D hover target selection
- Let voxel hover sampling target any visible 3D volume instead of only DVR render styles so tooltips appear across render modes
  while still clearing the hover state when no 3D layers are present.

# VR performance tuning
- Added a configurable `u_stepScale` ray-march uniform so headset sessions can trade sampling density for performance without
  recompiling shaders.
- Defaulted the step scale to 1.0 on desktop and raised it to 1.4 whenever immersive WebXR sessions start, then restored the
  desktop value on exit to keep monitor rendering untouched.
- Requested the WebGL renderer to prefer the high-performance GPU and clamped its pixel ratio to 2× to avoid unnecessary supersampling spikes.
- Applied fixed foveated rendering when immersive sessions begin and restored the previous setting on exit, trading peripheral detail for noticeably smoother headset frame rates while keeping central fidelity intact.

# Progress Log

## Viewer settings sampling toggle
- Hid the Trilinear quality slider whenever nearest-neighbor sampling is selected so only the FPS control remains visible until
  trilinear sampling is active again.

## Channel tab layout alignment
- Swapped the floating window channel tab header to a fixed three-column grid so volume/track tabs align without wrapping.
- Trimmed the header tab padding and width constraints to prevent overflow while keeping the controls centered.

## GitHub Pages artifact input fix
- Swapped the deprecated `artifact-name` input for the supported `name` field in the GitHub Pages upload step and removed the
  unsupported `if-no-files-found` flag so the deployment workflow runs without input validation errors.

## Volume anisotropy correction
- Added a resampling utility that computes voxel spacing ratios, skips identity scales, and upsamples volumes with trilinear
  interpolation or nearest-neighbor for segmentation datasets while preserving their integer data types.
- Threaded the anisotropy correction through the dataset loader so raw TIFF volumes are normalized to isotropic voxels before
  normalization or export, ensuring saved preprocessed archives include the upsampled data.
- Extended the preprocessed manifest format with anisotropy metadata, validated it on import, and expanded the test suite to
  cover the new metadata along with unit tests for the correction helper.

## Voxel resolution controls on front page
- Added a "Voxel resolution" row with numeric X/Y/Z inputs, a unit dropdown, and a "Correct anisotropy?" checkbox beneath the channel add button so experiments capture spatial sampling metadata before preprocessing.
- Threaded the parsed values through the launch/export preprocessing pipeline, embedding them into the preprocessed manifest and validating them on import for future workflows.
- Expanded the preprocessed dataset tests and front-page styles to cover the new metadata and layout changes.

## Playback and VR HUD recovery
- Synced the desktop playback loop with the viewer props even when the WebXR bundle is still loading so play/pause works
  immediately instead of waiting for the VR module to hydrate.
- Re-ran the renderer initialization whenever the VR hook delivers fresh refs, restoring the immersive HUDs and controller
  interactions that disappeared after the lazy import swap.
- Forced a transform reapply when the shared VR helpers become available so volumes start centered without needing a manual
  reset.

## VR volume helper module
- Extracted the volume transform/update helpers into a dedicated `vr/volume.ts` module so the hook and controller code share the
  same implementations without relying on circular imports.
- Updated the VR hook to consume the shared helpers and confirmed the immersive handle placement logic still updates the yaw,
  pitch, and scale grips correctly.
- Ran `npm run typecheck` and launched the dev server for a quick smoke check after the refactor.

## XR controller handler typing fix
- Relaxed the VR controller event handler signatures to accept optional `XRInputSourceEvent` arguments so they satisfy the
  WebXR type expectations without allocating unused parameters.

## VR session persistence fix
- Prevented React StrictMode ref churn from clearing the renderer container and tearing down active WebXR sessions as soon as
  they started by only reacting to non-null container attachments.

## XR ref relocation
- Moved XR/session/controller bookkeeping refs into `useVolumeViewerVr` so immersive state is initialized in one place and the component consumes the shared instances via the hook return value.
- Updated `VolumeViewer` to rely on the hook-supplied refs while keeping renderer, camera, and resource refs flowing through the existing parameters.

## VR HUD channel/track hook migration
- Moved the VR channels and tracks HUD factories, renderers, and slider helpers into `useVolumeViewerVr` so the immersive UI now builds off the hook's shared refs instead of ad-hoc component closures.
- Updated `VolumeViewer` to consume the hook-provided HUD creators, visibility toggles, and interaction handlers, ensuring controller hover and placement logic still works while avoiding duplicated state.
- Verified the refactor with `npm run typecheck` and `npm run build`, keeping immersive entry stable while consolidating the VR surface logic.

## VR prop grouping
- Introduced a `VolumeViewerVrProps` bundle so immersive-only callbacks and HUD data flow through a single optional prop, keeping the desktop viewer boundary lean.
- Updated `VolumeViewer` to read VR settings from the new object with safe fallbacks and guarded callbacks, ensuring non-VR usage remains unaffected.
- Adjusted `App.tsx` to pass the consolidated VR configuration when rendering the 3D viewer while leaving planar mode unchanged.

## VolumeViewer VR API audit
- Confirmed `VolumeViewer` only relies on the following pieces of the VR hook surface while the component is mounted: `callOnRegisterVrSession`, `requestVrSession`, `endVrSession`, HUD refs and placement refs (`vrPlaybackHudRef`, `vrChannelsHudRef`, `vrTracksHudRef`, and their placement refs), HUD placement math (`updateHudGroupFromPlacement`, `resetVrPlaybackHudPlacement`, `resetVrChannelsHudPlacement`, `resetVrTracksHudPlacement`, `createVrPlaybackHud`, `createVrChannelsHud`, `createVrTracksHud`, `updateVrPlaybackHud`, `updateVrChannelsHud`, `updateVrTracksHud`, `applyVrPlaybackHoverState`), volume handle refs (`vrTranslationHandleRef`, `vrVolumeScaleHandleRef`, `vrVolumeYawHandlesRef`, `vrVolumePitchHandleRef`), render-loop state (`playbackLoopRef`, `playbackStateRef`, `vrHoverStateRef`, `controllersRef`, `updateControllerRays`), resource transforms (`updateVolumeHandles`, `applyVolumeRootTransform`, `applyVolumeStepScaleToResources`), renderer/session lifecycle (`onRendererInitialized`, `restoreVrFoveation`, `xrSessionRef`, `sessionCleanupRef`, `preVrCameraStateRef`, `endVrSessionRequestRef`, `setControllerVisibility`, `raycasterRef`).
- Any new modules that replace pieces of `useVolumeViewerVr` need to continue exposing those helpers and refs so HUD initialization, playback, controller hover, and volume transforms keep functioning.
- Verified the remaining hook exports (`callOnVrSessionStarted`, HUD drag handle refs, slider helpers, XR mode toggles, etc.) are not consumed by other React components or tests, clearing them for removal once the hook surface is trimmed.

## Legacy type cleanup
- Removed the handcrafted `three.d.ts` shim now that the project consumes the official `@types/three` definitions.
- Added shared buffer helpers and refactored the preprocessed export/import helpers and worker messaging to rely on canonical `ArrayBuffer` values when hashing, streaming, and constructing blobs.

## Export save picker activation fix
- Requested the File System Access API handle as soon as the export button is clicked so the browser still considers the call a
  user gesture, preventing `showSaveFilePicker` from throwing activation errors.
- Reused the selected handle when streaming the ZIP, falling back to blob downloads when the API is unavailable.

## Streaming export fallback
- Added an `export-sw.js` service worker that queues ZIP chunks and serves them through a streaming `fetch` response so browsers
  without the File System Access API can write archives directly to disk.
- Registered the worker during app bootstrap and taught `downloadStream` to post export streams to it whenever
  `showSaveFilePicker` is unavailable, returning a direct download URL instead of buffering the entire archive in memory.
- Documented the HTTPS/service worker requirements for this path and outlined the GitHub Pages verification flow to confirm the
  fallback completes without large memory spikes.

## Preprocessed dataset import/export workflow
- Added a `utils/preprocessedDataset` module that serializes normalized volumes plus manifest metadata into a ZIP archive with SHA-256 digests for authenticity and channel track CSV payloads.
- Reworked the launcher flow with "Set up new experiment"/"Load preprocessed experiment" entry points, a read-only summary card for imported archives, and a gated "Export preprocessed experiment" action that shares the launch readiness checks.
- Wired the new export/import states into `App.tsx`, including Dropbox picker reuse, staged dataset clearing, and UI state locking, and introduced matching front-page styles for the loader and summary views.
- Added automated coverage that round-trips preprocessed archives and rejects tampered digests.

## Track naming and ordering enhancements
- Display imported trajectories using their CSV `track_id` values (truncating any stray decimals) so UI labels match source data.
- Added an "Order by length" toggle beside the master visibility checkbox to sort per-channel track lists by descending timepoint count, falling back to ID order.
- Amplified selection cues by making highlighted trajectories blink and render at 1.5× thickness in both planar and 3D views.

## VR rendering rollback
- Reverted VR optimization pull requests (#289-#297) to restore the previously stable immersive rendering path.
- Confirmed the headset pipeline again relies on the legacy volume upload and controller interaction code that had proven reliable.

## Default channel tint reassignment
- Adjusted the initial channel color mapping so multi-channel datasets start at the second preset swatch and progress through the palette once, reserving white for single-channel experiments and any channels beyond the sixth non-segmentation entry.

## Selected track amplitude overlay
- Parse the sixth "Amplitude" column from track CSV files and store it on each track point so downstream views can access it.
- Added a bottom-centered "Selected Tracks" overlay that plots amplitudes for highlighted tracks, scaling axes to the movie's
  timepoints and global amplitude maxima while providing a color-coded legend.

## Auto contrast initial threshold adjustment
- Raised the default auto window threshold from 5,000 to 50,000 so the first "Auto" press now keeps a broader histogram range
  before subsequent presses tighten it.
- Relaxed the initial auto-contrast maximum threshold by using one tenth of the minimum-side threshold, keeping first-use window
  maxima closer to the raw histogram peak while preserving later halving behavior.
- Further softened the first auto-contrast maximum cutoff by reducing the histogram count threshold to just two percent of the
  minimum-side value so initial windows retain even brighter highlights before later refinements.

## Selected tracks window layout
- Inverted the selected tracks window so the header anchors to the bottom and the plot/controls expand upward from it, keeping
  the default placement aligned with the previous overall footprint.
- Moved the amplitude and time sliders beneath the plot on a single row alongside the Auto and Clear actions, and recentered the
  dual slider thumbs to the track midline.
- Embedded the color-coded legend inside the plot card to the right of the amplitude graph with its own scroll region that leaves
  the plot untouched.

## Planar hover intensity reset fix
- Cleared the shared hover intensity callback whenever planar slice data is missing so header hover readouts stay in sync and
  typechecking succeeds without referencing removed tooltip state.

## Float volume default windowing
- Compute per-layer default brightness/contrast windows for float volumes using histogram quantiles, keeping uint8 data on the
  existing 0–1 range.
- Propagate the computed defaults through desktop and VR state so resets restore the histogram-derived window instead of the
  full range.

## ImageJ brightness/contrast model
- Introduced a dedicated windowing model that mirrors ImageJ slider behavior, including the 256-step integer slider range and
  piecewise contrast slope calculations.
- Updated layer settings to track min/max slider indices alongside normalized window bounds so React and VR controls stay
  synchronized.
- Replaced the desktop and VR brightness/contrast handlers with helpers from the new model, clamping to [0,1] and formatting
  labels from normalized window centers.

## Volume streaming guardrails
- Added a configurable `MAX_VOLUME_BYTES` limit so the worker bails out before allocating buffers for oversized datasets.
- Streamed TIFF slices from the worker instead of concatenating them, emitting per-slice messages with transferable buffers.
- Reassembled streamed slices in the main thread via a preallocated (Shared)ArrayBuffer and surfaced structured `VolumeTooLargeError` failures.
- Updated the React consumer to rebuild `VolumePayload` objects from streamed data and to present a friendlier error when a dataset exceeds the current limit.

## Track visibility regression fix
- Removed the artificial timeline offset that pushed parsed track coordinates beyond the dataset's frame range, restoring track visibility for channels with staggered starts.

## Launch warning visibility fix
- Added context-aware dataset error handling so the floating warning only appears after an attempted launch.
- Kept dataset validation feedback available while preventing file picker interactions from triggering the global warning banner.

## Bundled Inter webfont
- Added the `@fontsource/inter` package and imported its stylesheet during app bootstrap so the viewer consistently renders in Inter even on systems without the font installed.

- Adjusted the entrypoint imports to load the bundled Inter files ahead of the existing global stylesheet.

## Track CSV alignment update
- Adjusted track CSV parsing to treat the time column as `initial time + t`, ensuring trajectories align with staggered starts.
- Flipped imported track depths to account for the negative Z convention in source CSVs.
- Summarized CSV load confirmations using unique track IDs so sparse numbering still reports accurate totals.

## VR channels HUD layout expansion
- Added a segmentation layer toggle on the channel loader so instance masks can be marked during dataset setup.
- Precolor segmentation volumes during preprocessing using deterministic random palettes so the renderer keeps leveraging cached textures.
- Introduced automated coverage for the segmentation colorization helper to guarantee consistent colors per label and seed.
- Enlarged the immersive channels HUD panel and backing canvas so the grayscale color buttons have enough vertical room to render without being clipped.

## Segmentation background color handling
- Forced label 0 in the segmentation color lookup table to remain pitch black so transparent voxels never inherit a random hue.

## Segmentation opacity correction
- Packed segmentation colors with an explicit alpha channel so every non-zero label renders fully opaque while keeping the
  background transparent.

## VR yaw handle direction and HUD opacity
- Inverted the yaw drag delta for volume and HUD rotation handles so spinning the side spheres now turns panels in the expected direction.
- Made the playback, channels, and tracks HUD backgrounds fully opaque by updating the Three.js materials and canvas fills.

## VR volume & HUD handle alignment
- Reworked yaw handle math to project controller positions into the viewer's horizontal basis, keeping yaw adjustments intuitiv
  e whether the volume or HUD panels are grabbed from the front or the back.
- Centered the immersive volume rotation spheres along the dataset's depth axis and matched their radius to the translation han
  dle before shrinking both, keeping the grips consistent while freeing up surrounding space.
- Tightened the HUD translation handle offset so the grab spheres now rest directly against their panels without leaving a visib
  le gap.

## VR reset view behavior
- Updated the immersive playback "Reset view" control to restore the normalized volume pose, recentering the dataset and VR HUD
  panels instead of only touching the orbit camera.

## VR tracks HUD scrollbar
- Added a vertical scrollbar to the immersive tracks list so every trajectory remains accessible when channels contain dozens of tracks.
- Snapped scroll interactions to row increments and highlighted the grab handle on hover to mirror the existing VR HUD affordances.

## VR HUD handle redesign
- Replaced the flat grab bands on the playback, channels, and tracks HUDs with sphere handles that mirror the volume translation
  grip, simplifying panel dragging to the proven mechanism.
- Attached dedicated yaw handles to each HUD, enabling one-handed rotation via a side sphere without relying on a second
  controller.

## VR playback reset split
- Split the immersive playback reset control into dedicated volume and HUD buttons so users can re-center panels without moving
  the 3D volume, or vice versa.

## VR HUD ergonomics refinement
- Thickened the VR HUD grab handles and widened controller hover margins so panels are easier to seize while moving.
- Flipped the default HUD orientation to face the viewer when sessions start, keeping user-driven yaw adjustments intact.
- Repositioned the playback HUD layout with a taller panel, surface-flush controls, and a dedicated top row for reset/mode/exit buttons.

## WebXR passthrough toggle
- Detected `immersive-ar` support alongside `immersive-vr` so the viewer can expose passthrough capabilities when available while
  retaining an optimistic fallback when WebXR probing is incomplete.
- Added a passthrough toggle button to the immersive playback HUD that restarts the session in-place, highlights the active mode,
  and hides itself when passthrough is unavailable.
- Switched the Three.js renderer to transparent clears so approved passthrough sessions show the real-world feed instead of an
  opaque background.

## VR tracks window regression fix
- Passed the channel catalog and track control callbacks down to the 3D viewer so the immersive tracks HUD no longer dereference
  undefined handlers and blank the canvas when initialized.

## Floating window scrollbar cleanup
- Removed horizontal overflow from floating window sidebars in the desktop viewer so overlay panels no longer show an unnecessary bottom scrollbar.

## VR track raycast crash fix
- Ensured controller raycasters provide the active XR camera to fat-line intersections so turning on tracks in immersive mode no
  longer dereferences a missing camera and freezes the viewer.

## VR session stability fixes
- Refresh controller visibility whenever the WebXR manager reports session lifecycle changes so headset controllers reliably
  appear with their rays when entering immersive mode.
- Reset the renderer sizing and animation loop after WebXR sessions end, restoring the desktop viewer instead of leaving a blank
  canvas when exiting VR.

## VR HUD tactile interaction
- Replaced ray-only HUD hit tests with controller-origin proximity checks so playback and channel controls require physically
  touching the panels before activating.
- Adjusted the immersive HUD cylinder radius to 0.9 m to keep both panels within comfortable reach while emphasizing the new
  touch interaction.

## VR HUD orientation and staging offset
- Locked the VR playback HUD to the camera's yaw so it always stands vertically in-headset while remaining draggable.
- Offset the normalized volume root by 0.8 m upward and 0.3 m forward when immersive sessions start, then restore the original placement after exiting VR.

## VR volume ray-march fix
- Updated the 3D volume meshes to refresh their camera-position uniforms during `onBeforeRender`, giving WebXR eye cameras the
  correct ray origins so immersive mode renders the same ray-marched 3D texture seen on desktop instead of the fallback slice
  planes.

## Immersive VR renderer integration
- Added WebXR session management to the 3D viewer, exposing Enter/Exit VR controls in the playback window once immersive VR support is detected.
- Swapped the render loop to Three.js's `setAnimationLoop`, enabling headset-driven frame timing while keeping the existing keyboard movement and track uniforms in sync.
- Instantiated Quest controller models with forward-pointing ray visuals, wiring them into the scene graph so they appear during VR sessions and tear down cleanly afterwards.
- Routed session lifecycle callbacks to the React shell so the UI reflects active VR status and guards mode toggles while a headset session is live.

## VR playback controls
- Built a camera-anchored playback HUD for immersive mode with a 3D play/pause button, scrubber, and time label that mirror the desktop controls while remaining visible in-headset.
- Wired controller raycasts to the HUD so hovering highlights elements, the trigger toggles playback, and dragging the slider updates the active timepoint in real time.
- Synced session lifecycle hooks to show and hide the HUD as VR sessions start or end, cleaning up textures and materials when the Three.js renderer tears down.

## Normalization fast path
- Added a zero-copy normalization path for uint8 volumes already spanning [0, 255] and introduced regression tests to verify buffer reuse and clamped results for other ranges.

## Client-side data ingestion cleanup (current)
- Removed the Express backend and filesystem-scanning APIs now that datasets and tracks load directly from the client.
- Simplified the npm scripts to run only the Vite dev server and removed the related server build configuration.

## Dropbox chooser integration
- Added a lazy-loaded Dropbox Dropins helper that injects the SDK with the configured app key and converts selections into `File` instances while preserving folder structure metadata.
- Hooked the channel layer picker into the Dropbox chooser with loading/error states, letting users import multi-file TIFF stacks directly from their Dropbox account.

## Dropbox chooser UX improvements
- Added an inline Dropbox configuration panel that stores app keys in the browser, guiding users toward the Dropbox App Console when no build-time key is present.
- Upgraded the Dropbox import flow with clearer messaging so missing keys prompt configuration instead of surfacing a generic error.

## Dropbox track imports
- Wired the per-channel track dropzone into the Dropbox chooser with its own import button, mirroring the TIFF workflow for CSV uploads.
- Shared the Dropbox status, error messaging, and configuration entry points between layers and tracks so progress and missing-key prompts surface where the user interacts.

## Per-channel track organization
- Added per-channel tabs to the tracks window so each channel exposes independent visibility, opacity, thickness, and follow controls.
- Persisted track color schemes per channel with preset swatches and a "Sorted" option that restores the rainbow palette.
- Threaded channel-specific track color modes, offsets, and line styles into both the 3D and 2D viewers so trajectories shift and recolor alongside their parent channels.

## Initial scaffolding and data ingestion
- Set up a Vite + React front-end with a sidebar workflow to enter dataset paths and browse discovered TIFF stacks.
- Implemented an Express-based backend that lists TIFF files in a directory and streams 3D volumes (as Float32 arrays) decoded with `geotiff`.
- Added a canvas-based central-slice previewer to validate volume ingestion while the full GPU renderer is under construction.
- Established shared styling, project configuration, and scripts for concurrent dev server workflows.
- Configured the dev and preview servers to bind to `0.0.0.0` by default so the app is reachable across the local network.
- Reworked the volume transport path to stream raw binary data with metadata headers, avoiding massive base64 payloads that crashed Chromium during decoding.

## Volume rendering prototype
- Replaced the 2D slice preview with a Three.js-based ray-marched renderer using `VolumeRenderShader1` for 3D exploration.
- Normalized incoming voxel intensities on the CPU and uploaded them into a `Data3DTexture`, reusing a grayscale transfer function texture.
- Wired `OrbitControls` for intuitive drag-to-rotate and scroll-to-zoom interaction inside the viewer.
- Added responsive resizing and resource cleanup so the renderer adapts to layout changes without leaking WebGL resources.
- Tightened the layout so the viewer fits within the viewport without scrollbars and added a "Reset view" control that recenters the orbit camera.

## Interaction polish
- Restored Shift-drag panning by temporarily enabling the underlying OrbitControls pan mechanics during custom pointer handling, then restoring the prior configuration on release.
- Added global keyboard navigation that lets users strafe with WASD and dolly with Q/E, mirroring the custom drag interactions while preserving text-input usability.

## Temporal playback pipeline
- Loading a dataset now fetches and normalizes every timepoint upfront, with a cancellable request pipeline and a centered progress HUD that reports completion percent and volume count while decoding.
- Added a persistent playback bar with play/pause controls and a scrubber, synchronizing the sidebar selection with smooth looping playback at 12 FPS.
- Reused GPU resources between frames by re-uploading voxel data into a persistent 3D texture so time scrubbing remains responsive while the camera continues to orbit freely.

## Playback UX refinements
- Retired the sidebar filename list in favor of a compact dataset overview so time navigation happens exclusively through the playback controls.
- Preserved orbit camera state while iterating through timepoints by reusing the existing 3D texture and geometry resources instead of rebuilding them on every frame.

## Loading feedback fixes
- Adjusted the loading overlay logic so it remains visible until every discovered timepoint has finished decoding, preventing premature dismissal while frames are still streaming in.

## Rendering regression fix
- Repacked multi-channel volume textures into RGBA slices before uploading to the GPU so WebGL sampling no longer fails, restoring visible rendering while keeping RGB volumes displayed in color.

## Camera clipping improvements
- Reduced the perspective camera's near plane dynamically relative to each dataset and extended the far plane to prevent the volume from being clipped when zooming in, allowing the user to move the camera inside the volume without losing detail.

## Ray casting coordinate fixes
- Corrected the shader camera uniform to use mesh-local coordinates so the new bounding-box intersection logic samples the volume in the proper orientation instead of collapsing the volume along the ray direction.

Next steps:
- Build the WebGPU ray-marched volume renderer integrated with transfer-function controls.
- Add asynchronous preprocessing hooks for caching multi-resolution volumes when needed.

## Sidebar and rendering controls refresh
- Relocated dataset loading controls so the "Load dataset" action sits beneath the path field for clearer call-to-action placement.
- Replaced the dataset overview with a "View controls" panel that exposes the reset-view action and a new global contrast slider.
- Threaded the contrast parameter through the React tree into the shader uniforms so users can interactively tune rendering contrast from the sidebar.
- Introduced brightness and playback-speed sliders in the sidebar, routing the brightness value into the shader tone mapping and using the FPS control to drive the playback loop.

## Loading overlay persistence
- Reworked the progress calculations to rely on the decoded timepoint count when available, keeping the overlay visible until every expected frame has been ingested and preventing the early dismissal seen after the first volume finished loading.

## Camera translation restoration
- Restored strafe and dolly interactions so they once again translate the camera instead of orbiting the volume by keeping the orbit target synchronized with manual movements.
- Increased the manual translation step size slightly so keyboard motion feels more responsive without overshooting the dataset.

## Camera rotation pivot corrections
- Locked the orbit target to the normalized volume center so rotations always pivot around the dataset regardless of how the camera is translated.
- Cached the default camera position/target pair on load and reused it for the reset-view handler to guarantee the button restores the original composition.

## Intensity normalization consistency
- Switched the preprocessing pipeline to compute a single intensity range across every loaded timepoint and channel, ensuring all normalized volumes share consistent brightness.

## Loading throughput improvements
- Parallelized individual TIFF fetches on the client so multiple timepoints stream simultaneously while preserving cancellation safety and progress tracking.
- Copied slice rasters into the volume buffer with `Float32Array#set` on the server and tracked per-volume intensity extrema during ingestion.
- Sent the precomputed min/max values alongside each volume so the client can normalize without re-scanning raw buffers.

## Render surface readiness gating
- Prevented zero-sized resize events from propagating to the renderer so the canvas no longer flashes at startup while the container is measuring.
- Latched a `hasMeasured` flag once the observer reports positive dimensions and used it to toggle the render surface visibility.

## Layer-specific rendering controls
- Converted the layer list into a tabbed interface so each layer exposes its own visibility toggle alongside dedicated contrast and brightness sliders.
- Removed the global contrast/brightness controls, wiring the per-layer slider values directly into the volume renderer uniforms for independent adjustments.

## Tracks ingestion groundwork
- Consolidated dataset and track loading so the launcher performs both steps before entering the viewer, wiring the launch butt
on into the existing dataset/track loaders.
- Disabled launching when no dataset folders are selected and surfaced a loading state on the launch button while volumes and t
racks stream in.
- Tweaked the launcher and sidebar layout text to match the latest terminology ("Tracks", "Movie", and "Return to Launcher") an
d centered the front-page card in the viewport.
- Added a dedicated "Load tracks" widget beneath the dataset loader that accepts a CSV path, provides a file picker, and surfaces success/error states.
- Implemented backend CSV browsing/loading endpoints that accept file paths, ensuring each row supplies exactly eight columns before the data is stored client-side for later use.
- Tightened the CSV validator error messaging to spell out the requirement for eight comma-separated fields per row.

## Grayscale tint controls
- Added per-layer tint settings for monochannel volumes, including preset swatches and a custom color picker directly in each layer tab.
- Threaded the selected tint through the viewer so grayscale datasets render with the chosen color-specific colormap while RGB volumes remain unchanged.

## Tracking layout overhaul
- Split the interface into a three-column layout, introducing a dedicated right sidebar that houses every tracking-related control.
- Moved the tracks file picker and overlay toggle into the new panel, added global opacity/thickness sliders, and exposed a scrollable checklist with per-track visibility plus a master checkbox.
- Threaded the aggregate tracking settings into the WebGL renderer so overlay visibility, alpha, and line width respond instantly to the sidebar controls while respecting individual track toggles.

## Track following mode
- Added per-track "Follow" actions that activate an auto-centering mode, keeping the camera target aligned with the selected trajectory's centroid at the current timepoint.
- Surfaced a global "Stop tracking" control above the viewer that exits follow mode and reports which track, if any, is currently locked.
- Disabled keyboard-based WASDQE translations while following so orbital rotation remains the only manual interaction, preventing accidental drifts away from the tracked particle.

## File system access hardening
- Stopped the directory browser endpoint from scanning for TIFF files during navigation so protected Windows folders no longer trigger permission errors while exploring the tree.
- Limited TIFF enumeration to the explicit dataset load step, aligning the backend's filesystem access with the UI workflow and preventing unnecessary volume probing.

## Float and 32-bit volume ingestion
- Extended the TIFF ingestion pipeline to accept every GeoTIFF numeric sample format, including signed/unsigned 32-bit integers and both 32-bit and 64-bit floating-point rasters, while preserving min/max tracking.
- Threaded the expanded data-type metadata through the client normalization utilities so fetched buffers are interpreted with the proper typed-array view before intensity normalization.

## Head-tracked viewing mode
- Integrated MediaPipe's `FaceLandmarker` through a reusable head-tracking controller that streams webcam frames, providing smoothed iris-based head pose updates without blocking the render loop.
- Added a "Head mode" toggle in the viewer header with status telemetry and graceful fallbacks, coordinating camera takeover, permission prompts, and error reporting.
- Implemented an off-axis projection pipeline that reprojects the perspective camera each frame based on the tracked eye position, suspending manual orbit interactions while active and restoring them on exit.

## Concurrent volume ingestion
- Replaced the sequential worker-side queue with a concurrency-limited promise pool keyed to `navigator.hardwareConcurrency`, so multiple TIFF stacks decode in parallel while respecting transfer ownership of the underlying buffers.
- Verified that the main-thread loader already stores payloads by index, making it compatible with the new out-of-order worker messages and ready for follow-up perf experiments.
- Manual stress test with multi-gigabyte stacks remains outstanding in this environment; plan to validate throughput and memory residency with local datasets.

## Head-tracking dependency resolution
- Reworked the MediaPipe integration to lazy-load the face landmarker bundle directly from the jsDelivr CDN, eliminating Vite's module resolution failures when the npm package is unavailable locally.
- Added lightweight TypeScript shims for the MediaPipe APIs so the head-tracking controller retains type safety while relying on the CDN-sourced module.

## Head mode orientation fix
- Derived the default head-mode screen basis from the active camera orientation so enabling the feature after orbiting still computes a stable off-axis projection.

## Head mode deprecation
- Removed the head-tracking subsystem, including the MediaPipe integration and associated UI toggles, to streamline the viewer and eliminate dormant permissions prompts.
- Simplified the rendering loop and camera reset logic now that the off-axis projection path is gone, keeping keyboard navigation and track following unchanged.

## 2D slice renderer rewrite
- Replaced the 2D viewer's slice renderer with a DataTexture pipeline that extracts per-slice textures on the CPU, bypassing the failing sampler3D shader path.
- Added reusable helpers for packing slice data so grayscale and multi-channel volumes share the same upload logic.
- Updated the slice shader to sample 2D textures, enforce a minimum opacity, and honor layer tint/contrast uniforms for visible cross-sections.

## 2D slice index refresh
- Updated the slice rendering pipeline to derive the active depth index directly from the component props so keyboard and slider changes immediately refresh the displayed plane.
- Reused the prop-derived index both for resource creation and per-frame slice updates, keeping the mesh translation and CPU buffer packing in sync with the latest UI state.

## Slice renderer stability fixes
- Added guarded resource management so the 3D and 2D rendering paths rebuild their materials only when their configuration changes, preventing Vite from failing with stray `else` blocks.
- Introduced reusable helpers for slice buffer preparation and safe camera-uniform updates, allowing the volume viewer to build successfully when the slice shader is active.

## Standalone 2D slice viewer
- Added a dedicated mode toggle that swaps between the existing 3D renderer and a brand-new 2D slice viewer without sharing rendering code.
- Implemented a pixel-accurate XY slice renderer with brightness/contrast-aware compositing and configurable grayscale tinting while avoiding interpolation entirely.
- Introduced keyboard, mouse, and slider controls for navigating Z planes, rotating within the slice plane, and panning/zooming in a manner consistent with the 3D controls.
- Updated the layout and styling so both viewer modes share playback widgets and reset-view integration, while keeping tracking functionality as a no-op in 2D mode.

## Track overlay restoration after mode toggles
- Latched a revision counter when the 3D viewer boots so the tracking overlay rebuilds once its scene graph is ready instead of relying on incidental prop changes.
- Re-ran the track creation and visibility effects whenever the overlay is reinitialized, ensuring trajectories retain the correct translation and scale after returning from 2D mode.

## Volume root transform regression fix
- Restored the missing volume-root transform helper so the Three.js scene initializes even before a dataset is loaded, preventing the viewer from crashing on startup.
- Reapplied the transform whenever dataset dimensions change or resources are torn down, keeping the volume and tracking overlays consistently centered.

## Planar viewer track projection
- Projected loaded trajectories into the 2D canvas so the XY slices render flattened paths that respect the current time scrubber while ignoring per-plane depth differences.
- Matched the overlay styling and opacity controls from the 3D scene, including highlight cues for the actively followed track and persistent endpoint markers.
- Synced track following with the 2D navigation stack by recentering on the current trajectory point and snapping the Z slider to the track's plane, mimicking the 3D follow behavior without disturbing existing controls.

## Track overlay boot fix & planar control revert
- Latched the render-surface ref through a stateful callback so the 3D viewer only initializes once the container is mounted, ensuring track overlays build immediately after loading trajectories.
- Returned the 2D viewer to left-drag panning while restoring Q/E keyboard rotation, mirroring the earlier navigation scheme without disturbing slice shortcuts.

## 3D track overlay alignment fix
- Removed the redundant scaling/translation applied to the Three.js track overlay group so its coordinates match the normalized volume root, restoring visible trajectories in 3D mode across datasets.

## Track overlay timestep latch
- Latched the 3D viewer's internal time index ref to the latest scrubber value on every render so the overlay rebuild always receives the correct timestep when returning from 2D mode, keeping trajectories lined up without requiring a manual follow action.

## Track overlay transform sync
- Applied the stored volume normalization transform to the tracking overlay as soon as the Three.js group is recreated so toggling back from 2D mode no longer leaves trajectories in raw voxel space until another interaction forces a refresh.
## Front page launcher
- Introduced a dedicated landing screen with dataset and track loading widgets centered in a modal-style card.
- Added a launch button that transitions into the viewer layout while leaving load controls exclusively on the front page.
- Provided an "Open launcher" shortcut inside the viewer so datasets or track files can be reloaded without refreshing.

## Playback control layout updates
- Moved the planar Z-plane slider into the shared playback window so slice navigation lives alongside the other temporal controls.
- Updated button labels and layout to use standard play/pause icons, clarify mode switching copy, and align reset actions horizontally for quicker access.
- Expanded the viewer canvas to span the entire screen and layered the floating control panels above it, giving both the 2D and 3D renderers maximum space while keeping the overlays draggable.

## Canvas chrome removal
- Stripped the residual padding, borders, and drop shadows from both the 3D and 2D viewer containers so their canvases now stretch edge-to-edge without visible framing.


## Client-side dataset ingestion overhaul
- Removed the server-side directory browser and volume APIs in favor of pure client-side loading.
- Added drag-and-drop upload panels for TIFF stacks and track CSVs, grouping dropped files into layers automatically.
- Introduced a web worker–powered TIFF decoder that reads local files with `geotiff` and streams progress updates without blocking the UI.
- Replaced path-based configuration with on-page status messaging so launching validates timepoint counts and surfaces CSV parsing errors instantly.

## Channel-centric launcher redesign
- Replaced the flat dataset/track dropzones with channel cards that collect named layers and an optional tracks CSV per channel.
- Added inline validation summaries for missing layers, mismatched timepoint counts, and track parsing status so issues surface before launch.
- Enabled drag-and-drop creation of new channels, including auto-naming based on folder drops and a quick-add button for manual setup.
- Summarized the pending configuration with total channel/layer/track counts and reused the viewer loader to flatten channel layers while ignoring secondary track files.
- Verified the production build with `npm run build`, which succeeds while surfacing the existing CSS minifier warning for translucent backgrounds.

## Front page background video overlay
- Reworked the launcher background styling so the landing screen sits atop the looping video rather than the legacy gradient fill.
- Moved the gradient tint into a pseudo-element overlay, letting the new video remain visible while preserving the subtle color wash.
- After review feedback, removed the overlay entirely so the video renders without any additional gradient tint.

## GitHub Pages deployment
- Added a GitHub Actions workflow that installs dependencies, builds the Vite project, and deploys the `dist/` output to GitHub Pages.
- Updated the Vite configuration to emit builds into `dist/` and automatically derive the correct base path when running inside GitHub Actions.
- Documented the deployment workflow and required GitHub Pages settings in the README.

## Layer alignment slider
- Added a per-layer X displacement slider in the layers window that only affects the active layer, allowing subpixel alignment checks against other layers in both 3D and planar viewers.
- Expanded the alignment controls to include matching ±10 px ranges on side-by-side X and Y displacement sliders without growing the panel footprint, updating both planar resampling and 3D mesh offsets to respect the new axis.

## VR playback HUD relocation
- Raised the VR volume anchor height to 1.2 meters so datasets sit closer to eye level when a session begins.
- Repositioned the VR playback controls so they snap to the volume's left edge (with sensible fallbacks before data loads) instead of floating in front of the viewer.
- Switched the playback panel materials to double-sided rendering so the controls remain visible when viewed from behind.

## VR playback HUD cylindrical constraint
- Constrained the draggable VR playback HUD to a 1.5 m radius cylinder spanning floor to 2 m, clamping controller drags onto that surface.
- Reoriented the HUD so it always faces the world origin irrespective of head movement while preserving upright alignment.
- Updated default placement logic to project the initial HUD position onto the cylinder when entering immersive mode.

## VR channels HUD
- Added a VR-native channels control window that mirrors the desktop channels panel, including tabs, layer selection, visibility, per-layer sliders, and grayscale tint swatches.
- Reused the playback HUD's cylindrical positioning and drag constraints so both windows can be grabbed and moved independently in immersive mode.
- Wired controller interactions to the existing React state pipeline so VR adjustments immediately sync with the desktop UI and underlying rendering state.
- Raised the VR channels canvas fidelity by rendering at headset pixel ratios, enlarging typography, and brightening hover cues so controls remain legible inside WebXR headsets.
## Embedded Dropbox configuration
- Embedded the Dropbox app key `1abfsrk62dy855r` directly into the front-end integration so every deployment loads the chooser without manual setup.
- Documented the bundled key in the README and noted how to override it via `VITE_DROPBOX_APP_KEY` if needed.

## VR HUD grab handle tuning
- Restored the playback, channels, and tracks HUD grab handle height to its pre-regression size while retaining the deeper grab tolerance.

## Per-channel render style toggle
- Added a per-channel "Render style" toggle to the desktop channels window that flips 3D layers between maximum-intensity projection and iso-surface shading.
- Mirrored the control inside the VR channels HUD with a dedicated canvas button and hooked it into the existing state pipeline.
- Propagated the new setting into the Three.js volume materials so the shader's `u_renderstyle` uniform updates immediately without rebuilding textures.

## Layer file picker flexibility
- Updated the channel layer file picker so the "from Files" button opens a standard multi-file dialog instead of forcing directory selection.
- Kept drag-and-drop and Dropbox imports intact, ensuring folders and TIFF sequences can still be added without altering any existing UI messaging.

## Single-volume channels and unlimited channel count
- Replaced the multi-layer channel model with a single-volume workflow, updating launcher messaging, validation, and viewer prompts to talk about channel volumes instead of layers.
- Added safeguards so a new drop replaces the existing volume while clearing any prior display settings, preventing stale configuration from lingering across swaps.
- Removed the three-channel cap so datasets can define as many channels as needed without surfacing the old limit warning.

## Tab layout consistency across desktop and VR
- Wrapped the desktop track window tabs after every three channels so large projects no longer overflow the available width.
- Mirrored the three-per-row layout in the VR channels and tracks HUDs, centering partial rows and preserving hover interactions.
- Ensured narrow layouts gracefully collapse to two and one column variants to maintain readability on smaller displays.

## GitHub Pages artifact reliability
- Updated the `Deploy static site` workflow to configure Pages before uploading, explicitly name the artifact, and fail fast when the build output is missing so deployments always provide the `github-pages` package required by `actions/deploy-pages@v4`.

## Launch warning visibility follow-up
- Kept the launch button clickable while dataset validation fails so users can surface actionable warnings instead of seeing nothing.
- Dimmed the launch button when a dataset is incomplete but avoided disabling it outright, reserving the hard-disable for the actual launch cycle.

## Channel action button layout tweaks
- Reworked the desktop channel action area so reset/invert share the first row and render/sampling share the second, matching requested ordering.
- Gave all four buttons the wider styling from the invert control, reducing the label text and clamping widths so they fit cleanly in the sidebar.
- Mirrored the same two-row, equal-width layout in the VR HUD so both viewing modes present consistent controls and hover regions.

## Auto window histogram caching
- Added an auto-contrast module that builds Fiji-style histograms for normalized volumes and computes automatic window ranges.
- Hooked histogram cache invalidation into the texture cache reset so cleared textures also drop stale intensity data.
- Guarded cached histograms against shape changes to ensure volume updates trigger a fresh computation.

## Auto window threshold scaling
- Switched the auto-contrast default threshold to use 5% of the volume's voxel count so the first pass stays even closer to the raw histogram.
- Kept the halving behavior by treating the stored threshold as a denominator applied to the total voxels for each subsequent auto pass.
- Further reduced the baseline by setting the denominator to 1000 (0.1% of voxels) so the initial auto window preserves even more of the histogram tails before subsequent halvings.
- Relaxed the starting clamp again by increasing the denominator to 10000 (0.01% of voxels), keeping the first auto pass gentle before the halving logic narrows later windows.

## Brightness and contrast control overhaul
- Flipped the brightness slider polarity so increasing the control lowers the window center and brightens the rendered volume, matching user expectations.
- Swapped the contrast slider to a logarithmic scale with better formatting, keeping fine control near 1× while retaining access to higher contrast boosts.
- Replaced the auto-contrast heuristic with percentile-based histogram bounds that add a safety margin, producing balanced windows that remain compatible with LUT inversion.
- Added a VR playback loop that advances timepoints using the configured FPS whenever play is active and no slider drag is in progress, keeping the immersive play/pause control in sync with the desktop timeline.

## VR hover utilities prep work
- Threaded the viewer container ref and hover state callbacks into the VR hook so immersive helpers can share the existing desktop hover bookkeeping in upcoming changes.
- Moved the hover callback definitions ahead of the VR hook invocation to prevent runtime reference errors that blanked the viewer.

## VR controller ray refactor
- Moved the controller ray intersection logic and reusable math helpers into `useVolumeViewerVr`, exposing it through the hook so the viewer component can reuse the shared implementation.
- Returned the HUD region resolvers, placement setters, and new callback from `UseVolumeViewerVrResult`, allowing `VolumeViewer` to drop its local copies and use the hook contract instead.
- Updated `VolumeViewer` to call the hook-provided `updateControllerRays` wherever the old inline version had been invoked, keeping session start/end and the render loop behavior intact.

## VR controller ray hook fixes
- Added explicit vector caches and ref wiring inside `useVolumeViewerVr` so controller handle drags no longer mutate quaternion temps, fixing the scale and rotation updates after the refactor.
- Reworked the controller handle candidate tracking to use explicit target/point/distance slots, clearing the lingering TypeScript errors and ensuring ray hover state updates run correctly.
- Normalized the helper listener wiring to cast XR controller events in one place, satisfying the stricter typings while keeping runtime behavior unchanged.

## VR controller module staging
- Extracted the full `updateControllerRays` workflow into a dedicated `controllerRays` module that mirrors the hook implementation and accepts all required refs and callbacks as parameters.
- Wired the module export to return a callable identical to the hook's `updateControllerRaysRef` target, keeping behavior intact while the new structure undergoes review before integration.

## VR hook helper extraction
- Split the HUD, volume, session, and input wiring inside `useVolumeViewerVr` into dedicated helper factories so the hook composes preconfigured callbacks instead of defining them inline.
- Updated the hook to consume the helper outputs, removed duplicate inline implementations, and adjusted the session/input creation order to keep the ref wiring intact during the refactor.

## VR hook surface cleanup
- Trimmed `UseVolumeViewerVrResult` to the viewer's active refs and callbacks, keeping the HUD math and XR session switches encapsulated inside the hook helpers.
- Updated `useVolumeViewerVr` and its helpers to forward only the supported handles while leaving internal slider/placement routines private.
- Simplified the viewer's VR fallback/destructuring to match the reduced contract and removed the now-unused imports and cleanup branches.

## Type and test verification
- Ran `npm run typecheck` to confirm the helper module and hook signature changes pass the TypeScript build without errors.
- Ran `npm run test` to validate runtime behavior, confirming all suites complete successfully.

## Keyboard navigation corrections
- Fixed the WASDQE keyboard movement handler to translate both the camera and its rotation target together, stopping the unintended orbital rotation and preserving forward/strafe/up-down navigation.

## Planar viewer intensity tooltip
- Added an on-canvas hover tooltip in the 2D planar viewer that reports the denormalized pixel intensity at the pointer location, respecting layer offsets and channel counts.
- Styled the tooltip to sit beside the pointer without interfering with existing track hover badges and ensured it clears when the slice or pointer position changes.

## Planar viewer hover details refinements
- Adjusted the pixel hover formatter to collect values from all visible layers, allowing multi-channel datasets to display one entry per channel instead of stopping at the first layer.
- Prefixed hover readouts with channel names only when multiple values are present so single-channel tooltips no longer show the generic "Volume" label while multi-channel data remains identifiable.

## 3D hover readout relocation
- Removed the 3D viewer's intensity hover tooltip and routed the sampled voxel text into the top menu for a persistent, distraction-free readout.
- Added a right-aligned hover intensity slot to the top menu, providing breathing room between existing controls and the hover text while updating live as the pointer moves.

## 3D hover intensity fix
- Emitted hover intensity changes directly from the 3D viewer as the hover target updates, ensuring the top menu readout reflects the current voxel instead of staying blank.
- Cleared the shared hover intensity emitter during unmount and hover resets so stale values no longer persist between interactions.

## 3D hover intensity reliability
- Replaced the manual slab intersection with bounding-box ray checks when sampling hovered voxels so the intensity readout can always find an entry and exit point through the volume, even when transforms or offsets change.
- Kept the hover sampling pipeline intact so the top-menu readout updates without impacting the 2D slice hover behavior.

## 3D hover intensity robustness follow-up
- Shifted hover ray computations into volume-local space before intersecting the bounding box, ensuring rotations and group transforms no longer prevent entry/exit hits.
- Left the sampling and formatting logic intact so 2D hover readouts remain unaffected.

## 3D hover hover capture reliability
- Routed pointer move/leave/up listeners through the render container so hover sampling keeps working even when overlays or helper elements sit above the canvas.
- Preserved existing pointerdown handling on the canvas to keep orbit controls behavior unchanged while expanding the hover readout coverage area.

## GPU hover null guard
- Added explicit guarding around the GPU hover sampling path so null volume resources no longer trigger TypeScript errors and hover handling can bail out cleanly when 3D resources are unavailable.

## 2D view default slice centering
- Initialize the first 2D viewer session on the central Z plane instead of Z=0 while preserving the existing behavior of returning to the last viewed plane on subsequent openings.

## Slice-mode hover sampling fallback
- Allow volumetric layers with depth to participate in CPU hover sampling even when displayed in slice mode so intensity readouts stay available without a 3D resource.
- Reuse slice mesh transforms to derive bounding boxes when no 3D volume resources exist, keeping hover rays aligned with the rendered slice geometry.

## Hover highlight tuning
- Increased the hover pulse rate and normalized the pulse scale so the brightness oscillates between the original color and a stronger highlight.
- Raised the peak highlight mix toward white to make hovered voxels stand out more clearly while preserving the existing falloff behavior.

## Hovered voxel clear guard
- Corrected the planar viewer hover reset effect to call the shared hover emitter so hover state clears without TypeScript errors when slice data is unavailable.

## Grid overlay cleanup follow-up
- Removed lingering grid window position reset hooks after the overlay deletion so the viewer layout reset no longer references missing handlers.

## Front page background cleanup
- Removed the looping background video from the landing page and replaced it with a simple solid-color backdrop so the UI loads without media assets.

## Preprocessed movie mode metadata
- Added a dataset-level movie mode flag to preprocessed manifests, exporting the selected viewing dimension and defaulting older
  manifests to 3D while feeding the parsed mode back into the app state.

## 2D view hover polish and control cleanup
- Switched the 2D Z-plane counter to zero-based indexing to match pixel coordinates and avoid off-by-one confusion when stepping slices.
- Hid 3D-only affordances (rendering quality slider and render style controls) while in 2D view to keep the sidebar focused on relevant options.
- Added a blinking pixel overlay that follows the hovered voxel in slice view, matching the 3D hover pulse while constraining the highlight to the single pixel under the cursor.

## Channel tab interactions and tint updates
- Matched channel slider accent colors to each channel's tint so the histogram and controls share a consistent hue.
- Changed channel tabs to toggle visibility only on Ctrl+click anywhere on the tab, keeping normal clicks focused on tab selection.

## Auto contrast defaults on load
- Switched initial layer windows to use the first auto-contrast pass while keeping Reset returning to the full 0–1 range and leaving subsequent Auto clicks to continue refining from the precomputed threshold.

## Additive blending hover readouts in 3D view
- Collected all hoverable layers before choosing a sampling target so additive blending now reports per-channel hover intensities in the 3D viewer, matching the 2D view behavior.

## Additive hover formatting refinement
- Flattened 3D hover readouts using the same per-channel formatting path as the 2D viewer so additive blending now lists every visible channel's intensity instead of collapsing to a single value.

## Additive hover segmentation fix
- Reused sampled segmentation labels for the target layer while collecting additive hover values so the hover formatter no longer references undefined segmentation label state and layer prefixes stay additive-only.

## Channels window tabs stay visible when minimized
- Moved the per-channel tab bar into the floating window header so it remains accessible while the controls are collapsed.

## Selected tracks window polish
- Removed the inner chart container styling so the amplitude plot blends with the surrounding card without a nested outline.
- Kept the selected tracks window footer anchored in place while minimized by hiding the body content without collapsing its space.
- Matched axis fonts to the global typography, added intermediate tick marks/gridlines, and titled the amplitude plot axes for clearer reading.

## Selected tracks window minimize anchoring
- Preserve the footer position for the bottom-anchored header when minimizing while still collapsing the body so the minimized window no longer blocks content with empty space.

## Preprocessed channel tint defaults
- Propagated layer summaries from preprocessed datasets into the channel list so default channel tints follow the same multi-channel color rotation when opening preprocessed experiments.

## Selected tracks amplitude plot sizing
- Matched the amplitude chart's intrinsic aspect ratio to its rendered size by giving the SVG a viewBox and letting the container share the same ratio, preventing the plot from being horizontally squished in the selected tracks window.

## Top menu hover readout tweaks
- Renamed the in-viewer return affordance to match the front page's "↩ Return" label.
- Matched the hover readout typography to the surrounding buttons and reordered coordinates ahead of intensity values for quicker spatial scanning.

## Track anisotropy alignment
- Rescaled imported track coordinates using the same anisotropy correction factors applied to the volumes so isotropic preprocessing keeps tracks aligned with the resampled data.
## Front page input and layout polish
- Added extra breathing room between the initial setup and preprocessed dataset buttons on the landing screen.
- Normalized voxel resolution inputs to convert comma decimal separators into dots for consistent parsing.
- Simplified the movie type toggle by removing the surrounding outline and selection indicators for the radio buttons.

## Voxel resolution normalization compatibility
- Updated the comma-to-dot normalization to avoid using String.prototype.replaceAll so type-checking passes with the current TypeScript lib target.

## Playback and slice slider layout fixes
- Restyled the Z plane and playback sliders to span the full control window width with compact labels stacked above them for clearer alignment.

## Channels window spacing tweaks
- Added breathing room between the Channels title and tab bar, shortened long tab labels to a 6-character prefix with an ellipsis, and tightened the panel padding above the reset/invert/auto controls so the collapsible section feels more compact.

## Tracks window tab updates
- Hid the non-VR Tracks window whenever no tracks are loaded, moved the channel tabs into the floating header to match the Channels window styling, and added Ctrl+click toggles that show or hide all tracks for the selected channel while crossing out hidden tabs.
- Centered the stop-following button, renamed the track color reset button to "Sorted," and removed the redundant "Show all tracks" master toggle in favor of the tab shortcut.

## Track end caps and selection blink
- Added end-cap spheres at the latest timepoint of each trajectory that inherit the track's color, opacity, and highlight state so users can more easily spot track tips in 3D.
- Changed selected tracks to pulse their brightness over time (including the new end caps) instead of using a static highlight.

## Selected tracks plot margin cleanup
- Rolled back the extra minimum heights on the selected tracks chart card and plot container so the enlarged amplitude plot sits snugly inside its rounded frame without wide top and bottom gutters.

## Selected tracks chart auto sizing
- Let the selected tracks chart card and legend size to their content instead of stretching to fill the window so the amplitude plot hugs the rounded container without tall blank bands or empty legend space below the labels.

## Minimum track length filter
- Added a deferred "Minimum length" slider with an Apply control above the track sliders to hide trajectories shorter than the chosen cutoff while keeping the underlying data intact for later adjustments.
- Filtered track selections, follow state, rendering, and summaries to respect the applied cutoff and clear hidden tracks automatically.
- Styled the new controls to match the track accent colors and align with the existing slider layout.

## Planar orthogonal views
- Added a viewer settings toggle for orthogonal views (2D mode only) that enables side-by-side XZ and ZY projections alongside the primary XY slice for 3D volumes.
- Rendered orthogonal slices anchored to the hovered XY position or the followed track centroid, with synchronized pan/zoom/rotation across all three views.
- Projected track overlays into each orthogonal plane (along the appropriate axis) and kept hover tracking limited to the XY view.

<<<<<<< HEAD
## Planar orthogonal toggle persistence
- Kept the XY camera anchored when enabling or disabling orthogonal slices by compensating for the layout center shift instead of resetting the view.
- Preserved zoom, rotation, and pan state across orthogonal toggle changes while still triggering auto-fit when the underlying volume dimensions change.
=======
## Track overlay anisotropy rescaling
- Threaded the anisotropy correction scale into both the 3D and 2D viewers when building track geometry, offsets, and follow centroids so overlays stay aligned with anisotropy-corrected volumes across all views.
>>>>>>> 1401d56e
<|MERGE_RESOLUTION|>--- conflicted
+++ resolved
@@ -801,11 +801,8 @@
 - Rendered orthogonal slices anchored to the hovered XY position or the followed track centroid, with synchronized pan/zoom/rotation across all three views.
 - Projected track overlays into each orthogonal plane (along the appropriate axis) and kept hover tracking limited to the XY view.
 
-<<<<<<< HEAD
 ## Planar orthogonal toggle persistence
 - Kept the XY camera anchored when enabling or disabling orthogonal slices by compensating for the layout center shift instead of resetting the view.
 - Preserved zoom, rotation, and pan state across orthogonal toggle changes while still triggering auto-fit when the underlying volume dimensions change.
-=======
 ## Track overlay anisotropy rescaling
-- Threaded the anisotropy correction scale into both the 3D and 2D viewers when building track geometry, offsets, and follow centroids so overlays stay aligned with anisotropy-corrected volumes across all views.
->>>>>>> 1401d56e
+- Threaded the anisotropy correction scale into both the 3D and 2D viewers when building track geometry, offsets, and follow centroids so overlays stay aligned with anisotropy-corrected volumes across all views.