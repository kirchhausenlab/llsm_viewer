.volume-viewer {
  position: relative;
  display: flex;
  flex-direction: column;
  flex: 1;
  width: 100%;
  height: 100%;
<<<<<<< HEAD
  padding: 0;
=======
  padding: clamp(1.25rem, 2.5vw, 2.5rem);
>>>>>>> 18ed8b5e
  gap: clamp(0.75rem, 2vw, 1.5rem);
  color: rgba(255, 255, 255, 0.85);
  min-height: 0;
  box-sizing: border-box;
}

.volume-viewer header {
  display: flex;
  align-items: center;
  justify-content: space-between;
  gap: 1rem;
}

.volume-viewer header h2 {
  margin: 0;
  font-size: 1.25rem;
}

.volume-viewer header p {
  margin: 0.35rem 0 0;
  color: rgba(255, 255, 255, 0.65);
}

.viewer-layer-summary {
  display: flex;
  flex-wrap: wrap;
  gap: 0.4rem;
  margin-top: 0.5rem;
}

.layer-pill {
  display: inline-flex;
  align-items: center;
  padding: 0.2rem 0.65rem;
  border-radius: 999px;
  background: rgba(91, 140, 255, 0.15);
  border: 1px solid rgba(91, 140, 255, 0.35);
  font-size: 0.7rem;
  letter-spacing: 0.08em;
  text-transform: uppercase;
  color: rgba(255, 255, 255, 0.85);
}

.layer-pill.is-hidden {
  opacity: 0.45;
  border-color: rgba(255, 255, 255, 0.2);
  background: rgba(255, 255, 255, 0.08);
}

.time-info {
  display: flex;
  gap: 0.4rem;
  align-items: center;
  font-variant-numeric: tabular-nums;
  font-weight: 600;
}

.viewer-surface {
  position: relative;
  flex: 1 1 0;
<<<<<<< HEAD
  border-radius: 0;
  border: none;
  background: #080a0d;
=======
  border-radius: 1.25rem;
  border: 1px solid rgba(255, 255, 255, 0.08);
  background: rgba(6, 8, 12, 0.9);
>>>>>>> 18ed8b5e
  display: flex;
  align-items: stretch;
  justify-content: center;
  overflow: hidden;
  width: 100%;
  min-height: 0;
<<<<<<< HEAD
  box-shadow: none;
=======
  box-shadow: 0 25px 65px rgba(0, 0, 0, 0.35);
>>>>>>> 18ed8b5e
}

.render-surface {
  position: relative;
  flex: 1 1 auto;
  width: 100%;
  height: 100%;
  visibility: hidden;
  opacity: 0;
  transition: opacity 0.2s ease;
}

.render-surface canvas {
  width: 100%;
  height: 100%;
  display: block;
  image-rendering: auto;
}

.render-surface.is-ready {
  visibility: visible;
  opacity: 1;
}

.track-tooltip {
  position: absolute;
  transform: translate(12px, 12px);
  padding: 0.35rem 0.55rem;
  border-radius: 0.45rem;
  background: rgba(12, 16, 24, 0.9);
  border: 1px solid rgba(255, 255, 255, 0.35);
  color: rgba(255, 255, 255, 0.95);
  font-size: 0.75rem;
  letter-spacing: 0.03em;
  pointer-events: none;
  white-space: nowrap;
  box-shadow: 0 12px 28px rgba(0, 0, 0, 0.4);
  z-index: 2;
}

.viewer-meta {
  display: flex;
  flex-direction: column;
  align-items: flex-end;
  gap: 0.5rem;
}

.viewer-meta button {
  border: 1px solid rgba(255, 255, 255, 0.25);
  border-radius: 0.5rem;
  padding: 0.4rem 0.85rem;
  background: rgba(12, 16, 24, 0.8);
  color: inherit;
  cursor: pointer;
  transition: border-color 0.2s ease, background-color 0.2s ease, transform 0.2s ease;
}

.viewer-meta button:not(:disabled):hover {
  border-color: rgba(91, 140, 255, 0.7);
  background: rgba(91, 140, 255, 0.15);
  transform: translateY(-1px);
}

.viewer-meta button:disabled {
  opacity: 0.5;
  cursor: not-allowed;
}

.overlay {
  position: absolute;
  inset: 0;
  display: grid;
  place-items: center;
  background: rgba(4, 6, 7, 0.6);
}

.loading-panel {
  display: flex;
  flex-direction: column;
  align-items: center;
  gap: 0.75rem;
  padding: 1.5rem 2rem;
  border-radius: 0.75rem;
  background: rgba(12, 16, 24, 0.85);
  border: 1px solid rgba(91, 140, 255, 0.35);
  box-shadow: 0 20px 45px rgba(0, 0, 0, 0.35);
  min-width: min(340px, 85vw);
}

.loading-title {
  font-size: 1.1rem;
  letter-spacing: 0.08em;
  text-transform: uppercase;
}

.time-controls {
  display: flex;
  align-items: center;
  gap: 1rem;
  background: rgba(12, 16, 24, 0.75);
  border: 1px solid rgba(255, 255, 255, 0.08);
  border-radius: 0.75rem;
  padding: 0.75rem 1rem;
  box-shadow: 0 10px 30px rgba(0, 0, 0, 0.25);
}

.time-controls button {
  border: none;
  border-radius: 0.5rem;
  padding: 0.45rem 1.1rem;
  background: rgba(91, 140, 255, 0.2);
  color: rgba(255, 255, 255, 0.95);
  font-weight: 600;
  cursor: pointer;
  transition: transform 0.2s ease, background 0.2s ease;
}

.time-controls button:hover:not(:disabled) {
  transform: translateY(-1px);
  background: rgba(91, 140, 255, 0.35);
}

.time-controls button:disabled {
  opacity: 0.5;
  cursor: not-allowed;
}

.time-controls button.playing {
  background: rgba(91, 255, 182, 0.25);
}

.time-controls input[type='range'] {
  flex: 1;
  accent-color: #5b8cff;
  min-width: 0;
}

.time-label {
  font-variant-numeric: tabular-nums;
  font-weight: 600;
  letter-spacing: 0.05em;
}

.viewer-stats {
  font-size: 0.85rem;
  color: rgba(255, 255, 255, 0.65);
  display: flex;
  flex-direction: column;
  gap: 0.45rem;
}

.viewer-stats-title {
  font-size: 0.75rem;
  letter-spacing: 0.08em;
  text-transform: uppercase;
  color: rgba(255, 255, 255, 0.5);
}

.viewer-stats ul {
  list-style: none;
  margin: 0;
  padding: 0;
  display: grid;
  gap: 0.3rem;
}

.viewer-stats li {
  display: flex;
  justify-content: space-between;
  gap: 0.5rem;
}

.viewer-stats li.is-hidden {
  opacity: 0.4;
}

.viewer-stats .layer-label {
  font-weight: 600;
}

.viewer-stats .layer-range {
  font-variant-numeric: tabular-nums;
}<|MERGE_RESOLUTION|>--- conflicted
+++ resolved
@@ -5,11 +5,7 @@
   flex: 1;
   width: 100%;
   height: 100%;
-<<<<<<< HEAD
-  padding: 0;
-=======
   padding: clamp(1.25rem, 2.5vw, 2.5rem);
->>>>>>> 18ed8b5e
   gap: clamp(0.75rem, 2vw, 1.5rem);
   color: rgba(255, 255, 255, 0.85);
   min-height: 0;
@@ -70,26 +66,16 @@
 .viewer-surface {
   position: relative;
   flex: 1 1 0;
-<<<<<<< HEAD
-  border-radius: 0;
-  border: none;
-  background: #080a0d;
-=======
   border-radius: 1.25rem;
   border: 1px solid rgba(255, 255, 255, 0.08);
   background: rgba(6, 8, 12, 0.9);
->>>>>>> 18ed8b5e
   display: flex;
   align-items: stretch;
   justify-content: center;
   overflow: hidden;
   width: 100%;
   min-height: 0;
-<<<<<<< HEAD
-  box-shadow: none;
-=======
   box-shadow: 0 25px 65px rgba(0, 0, 0, 0.35);
->>>>>>> 18ed8b5e
 }
 
 .render-surface {
