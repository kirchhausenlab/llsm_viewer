.volume-viewer {
  position: relative;
  display: flex;
  flex-direction: column;
  flex: 1;
  width: 100%;
  height: 100%;
  padding: 0;
  gap: 0;
  color: rgba(255, 255, 255, 0.85);
  min-height: 0;
  box-sizing: border-box;
}

.volume-viewer header {
  display: flex;
  align-items: center;
  justify-content: space-between;
  gap: 1rem;
}

.volume-viewer header h2 {
  margin: 0;
  font-size: 1.25rem;
}

.volume-viewer header p {
  margin: 0.35rem 0 0;
  color: rgba(255, 255, 255, 0.65);
}

.viewer-layer-summary {
  display: flex;
  flex-wrap: wrap;
  gap: 0.4rem;
  margin-top: 0.5rem;
}

.layer-pill {
  display: inline-flex;
  align-items: center;
  padding: 0.2rem 0.65rem;
  border-radius: 999px;
  background: rgba(91, 140, 255, 0.15);
  border: 1px solid rgba(91, 140, 255, 0.35);
  font-size: 0.7rem;
  letter-spacing: 0.08em;
  text-transform: uppercase;
  color: rgba(255, 255, 255, 0.85);
}

.layer-pill.is-hidden {
  opacity: 0.45;
  border-color: rgba(255, 255, 255, 0.2);
  background: rgba(255, 255, 255, 0.08);
}

.time-info {
  display: flex;
  gap: 0.4rem;
  align-items: center;
  font-variant-numeric: tabular-nums;
  font-weight: 600;
}

.viewer-surface {
  position: relative;
  flex: 1 1 0;
  display: flex;
  align-items: stretch;
  justify-content: center;
  overflow: hidden;
  width: 100%;
  min-height: 0;
  border: none;
  border-radius: 0;
  background: transparent;
  box-shadow: none;
}

.render-surface {
  position: relative;
  flex: 1 1 auto;
  width: 100%;
  height: 100%;
  visibility: hidden;
  opacity: 0;
  transition: opacity 0.2s ease;
}

.render-surface canvas {
  width: 100%;
  height: 100%;
  display: block;
  image-rendering: auto;
}

.render-surface.is-ready {
  visibility: visible;
  opacity: 1;
}

.vr-button-container {
  position: absolute;
  right: 1.25rem;
  bottom: 1.25rem;
  display: flex;
  pointer-events: none;
  z-index: 3;
}

.vr-button-container .viewer-vr-button {
  pointer-events: auto;
  border: 1px solid rgba(255, 255, 255, 0.25);
  border-radius: 0.6rem;
  padding: 0.5rem 1.2rem;
  background: rgba(12, 16, 24, 0.8);
  color: rgba(255, 255, 255, 0.92);
  font-weight: 600;
  letter-spacing: 0.05em;
  text-transform: uppercase;
  cursor: pointer;
  transition: border-color 0.2s ease, background-color 0.2s ease, transform 0.2s ease, color 0.2s ease;
}

.vr-button-container .viewer-vr-button:hover:not([disabled]) {
  border-color: rgba(91, 140, 255, 0.7);
  background: rgba(91, 140, 255, 0.2);
  color: rgba(255, 255, 255, 0.98);
  transform: translateY(-1px);
}

.vr-button-container .viewer-vr-button:focus-visible {
  outline: 2px solid rgba(91, 140, 255, 0.9);
  outline-offset: 2px;
}

.vr-button-container .viewer-vr-button[disabled] {
  opacity: 0.6;
  cursor: not-allowed;
}

<<<<<<< HEAD
.volume-viewer.is-vr-presenting .overlay,
.volume-viewer.is-vr-presenting .track-tooltip,
.volume-viewer.is-vr-presenting .vr-button-container {
  display: none !important;
}

=======
>>>>>>> cc143d0c
.track-tooltip {
  position: absolute;
  transform: translate(12px, 12px);
  padding: 0.35rem 0.55rem;
  border-radius: 0.45rem;
  background: rgba(12, 16, 24, 0.9);
  border: 1px solid rgba(255, 255, 255, 0.35);
  color: rgba(255, 255, 255, 0.95);
  font-size: 0.75rem;
  letter-spacing: 0.03em;
  pointer-events: none;
  white-space: nowrap;
  box-shadow: 0 12px 28px rgba(0, 0, 0, 0.4);
  z-index: 2;
}

.viewer-meta {
  display: flex;
  flex-direction: column;
  align-items: flex-end;
  gap: 0.5rem;
}

.viewer-meta button {
  border: 1px solid rgba(255, 255, 255, 0.25);
  border-radius: 0.5rem;
  padding: 0.4rem 0.85rem;
  background: rgba(12, 16, 24, 0.8);
  color: inherit;
  cursor: pointer;
  transition: border-color 0.2s ease, background-color 0.2s ease, transform 0.2s ease;
}

.viewer-meta button:not(:disabled):hover {
  border-color: rgba(91, 140, 255, 0.7);
  background: rgba(91, 140, 255, 0.15);
  transform: translateY(-1px);
}

.viewer-meta button:disabled {
  opacity: 0.5;
  cursor: not-allowed;
}

.overlay {
  position: absolute;
  inset: 0;
  display: grid;
  place-items: center;
  background: rgba(4, 6, 7, 0.6);
}

.loading-panel {
  display: flex;
  flex-direction: column;
  align-items: center;
  gap: 0.75rem;
  padding: 1.5rem 2rem;
  border-radius: 0.75rem;
  background: rgba(12, 16, 24, 0.85);
  border: 1px solid rgba(91, 140, 255, 0.35);
  box-shadow: 0 20px 45px rgba(0, 0, 0, 0.35);
  min-width: min(340px, 85vw);
}

.loading-title {
  font-size: 1.1rem;
  letter-spacing: 0.08em;
  text-transform: uppercase;
}

.time-controls {
  display: flex;
  align-items: center;
  gap: 1rem;
  background: rgba(12, 16, 24, 0.75);
  border: 1px solid rgba(255, 255, 255, 0.08);
  border-radius: 0.75rem;
  padding: 0.75rem 1rem;
  box-shadow: 0 10px 30px rgba(0, 0, 0, 0.25);
}

.time-controls button {
  border: none;
  border-radius: 0.5rem;
  padding: 0.45rem 1.1rem;
  background: rgba(91, 140, 255, 0.2);
  color: rgba(255, 255, 255, 0.95);
  font-weight: 600;
  cursor: pointer;
  transition: transform 0.2s ease, background 0.2s ease;
}

.time-controls button:hover:not(:disabled) {
  transform: translateY(-1px);
  background: rgba(91, 140, 255, 0.35);
}

.time-controls button:disabled {
  opacity: 0.5;
  cursor: not-allowed;
}

.time-controls button.playing {
  background: rgba(91, 255, 182, 0.25);
}

.time-controls input[type='range'] {
  flex: 1;
  accent-color: #5b8cff;
  min-width: 0;
}

.time-label {
  font-variant-numeric: tabular-nums;
  font-weight: 600;
  letter-spacing: 0.05em;
}

.viewer-stats {
  font-size: 0.85rem;
  color: rgba(255, 255, 255, 0.65);
  display: flex;
  flex-direction: column;
  gap: 0.45rem;
}

.viewer-stats-title {
  font-size: 0.75rem;
  letter-spacing: 0.08em;
  text-transform: uppercase;
  color: rgba(255, 255, 255, 0.5);
}

.viewer-stats ul {
  list-style: none;
  margin: 0;
  padding: 0;
  display: grid;
  gap: 0.3rem;
}

.viewer-stats li {
  display: flex;
  justify-content: space-between;
  gap: 0.5rem;
}

.viewer-stats li.is-hidden {
  opacity: 0.4;
}

.viewer-stats .layer-label {
  font-weight: 600;
}

.viewer-stats .layer-range {
  font-variant-numeric: tabular-nums;
}<|MERGE_RESOLUTION|>--- conflicted
+++ resolved
@@ -140,15 +140,6 @@
   cursor: not-allowed;
 }
 
-<<<<<<< HEAD
-.volume-viewer.is-vr-presenting .overlay,
-.volume-viewer.is-vr-presenting .track-tooltip,
-.volume-viewer.is-vr-presenting .vr-button-container {
-  display: none !important;
-}
-
-=======
->>>>>>> cc143d0c
 .track-tooltip {
   position: absolute;
   transform: translate(12px, 12px);
