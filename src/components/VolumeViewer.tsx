// @ts-nocheck
import { useCallback, useEffect, useMemo, useRef, useState } from 'react';
import * as THREE from 'three';
import { OrbitControls } from 'three/examples/jsm/controls/OrbitControls';
import { Line2 } from 'three/examples/jsm/lines/Line2';
import { LineGeometry } from 'three/examples/jsm/lines/LineGeometry';
import { LineMaterial } from 'three/examples/jsm/lines/LineMaterial';
import type { NormalizedVolume } from '../volumeProcessing';
import { VolumeRenderShader } from '../shaders/volumeRenderShader';
import { SliceRenderShader } from '../shaders/sliceRenderShader';
import { getCachedTextureData } from '../textureCache';
import './VolumeViewer.css';
import type { TrackDefinition } from '../types/tracks';
import { DEFAULT_LAYER_COLOR, normalizeHexColor } from '../layerColors';
import { createTrackColor } from '../trackColors';

type ViewerLayer = {
  key: string;
  label: string;
  volume: NormalizedVolume | null;
  visible: boolean;
  contrast: number;
  brightness: number;
  color: string;
  mode?: '3d' | 'slice';
  sliceIndex?: number;
};

type VolumeViewerProps = {
  layers: ViewerLayer[];
  filename: string | null;
  timeIndex: number;
  totalTimepoints: number;
  isLoading: boolean;
  loadingProgress: number;
  loadedVolumes: number;
  expectedVolumes: number;
  isPlaying: boolean;
  onTogglePlayback: () => void;
  onTimeIndexChange: (index: number) => void;
  onRegisterReset: (handler: (() => void) | null) => void;
  tracks: TrackDefinition[];
  trackVisibility: Record<number, boolean>;
  trackOpacity: number;
  trackLineWidth: number;
  followedTrackId: number | null;
  onTrackFollowRequest: (trackId: number) => void;
};

type VolumeStats = {
  min: number;
  max: number;
};

type VolumeResources = {
  mesh: THREE.Mesh;
  texture: THREE.Data3DTexture | THREE.DataTexture;
  dimensions: {
    width: number;
    height: number;
    depth: number;
  };
  channels: number;
  mode: '3d' | 'slice';
  sliceBuffer?: Uint8Array | null;
};

function getExpectedSliceBufferLength(volume: NormalizedVolume) {
  const pixelCount = volume.width * volume.height;
  return pixelCount * 4;
}

function prepareSliceTexture(volume: NormalizedVolume, sliceIndex: number, existingBuffer: Uint8Array | null) {
  const { width, height, depth, channels, normalized } = volume;
  const pixelCount = width * height;
  const targetLength = pixelCount * 4;

  let buffer = existingBuffer ?? null;
  if (!buffer || buffer.length !== targetLength) {
    buffer = new Uint8Array(targetLength);
  }

  const maxIndex = Math.max(0, depth - 1);
  const clampedIndex = Math.min(Math.max(sliceIndex, 0), maxIndex);
  const sliceStride = pixelCount * channels;
  const sliceOffset = clampedIndex * sliceStride;

  for (let i = 0; i < pixelCount; i++) {
    const sourceOffset = sliceOffset + i * channels;
    const targetOffset = i * 4;

    const red = normalized[sourceOffset] ?? 0;
    const green = channels > 1 ? normalized[sourceOffset + 1] ?? 0 : red;
    const blue = channels > 2 ? normalized[sourceOffset + 2] ?? 0 : green;
    const alpha = channels > 3 ? normalized[sourceOffset + 3] ?? 255 : 255;

    if (channels === 1) {
      buffer[targetOffset] = red;
      buffer[targetOffset + 1] = red;
      buffer[targetOffset + 2] = red;
      buffer[targetOffset + 3] = 255;
    } else if (channels === 2) {
      buffer[targetOffset] = red;
      buffer[targetOffset + 1] = green;
      buffer[targetOffset + 2] = 0;
      buffer[targetOffset + 3] = 255;
    } else if (channels === 3) {
      buffer[targetOffset] = red;
      buffer[targetOffset + 1] = green;
      buffer[targetOffset + 2] = blue;
      buffer[targetOffset + 3] = 255;
    } else {
      buffer[targetOffset] = red;
      buffer[targetOffset + 1] = green;
      buffer[targetOffset + 2] = blue;
      buffer[targetOffset + 3] = alpha;
    }
  }

  return { data: buffer, format: THREE.RGBAFormat };
}

type PointerState = {
  mode: 'pan' | 'dolly';
  pointerId: number;
  lastX: number;
  lastY: number;
  previousControlsEnabled: boolean;
  previousEnablePan: boolean | null;
};

type MovementState = {
  moveForward: boolean;
  moveBackward: boolean;
  moveLeft: boolean;
  moveRight: boolean;
  moveUp: boolean;
  moveDown: boolean;
};

type TrackLineResource = {
  line: Line2;
  outline: Line2;
  geometry: LineGeometry;
  material: LineMaterial;
  outlineMaterial: LineMaterial;
  times: number[];
  baseColor: THREE.Color;
  highlightColor: THREE.Color;
};

type RaycasterLike = {
  params: { Line?: { threshold: number } } & Record<string, unknown>;
  setFromCamera: (coords: THREE.Vector2, camera: THREE.PerspectiveCamera) => void;
  intersectObjects: (
    objects: THREE.Object3D[],
    recursive?: boolean
  ) => Array<{ object: THREE.Object3D }>;
};

const MOVEMENT_KEY_MAP: Record<string, keyof MovementState> = {
  KeyW: 'moveForward',
  KeyS: 'moveBackward',
  KeyA: 'moveLeft',
  KeyD: 'moveRight',
  KeyE: 'moveUp',
  KeyQ: 'moveDown'
};

function createColormapTexture(hexColor: string) {
  const normalized = normalizeHexColor(hexColor, DEFAULT_LAYER_COLOR);
  const red = parseInt(normalized.slice(1, 3), 16) / 255;
  const green = parseInt(normalized.slice(3, 5), 16) / 255;
  const blue = parseInt(normalized.slice(5, 7), 16) / 255;

  const size = 256;
  const data = new Uint8Array(size * 4);
  for (let i = 0; i < size; i++) {
    const intensity = i / (size - 1);
    data[i * 4 + 0] = Math.round(red * intensity * 255);
    data[i * 4 + 1] = Math.round(green * intensity * 255);
    data[i * 4 + 2] = Math.round(blue * intensity * 255);
    data[i * 4 + 3] = Math.round(intensity * 255);
  }
  const texture = new THREE.DataTexture(data, size, 1, THREE.RGBAFormat);
  texture.needsUpdate = true;
  texture.minFilter = THREE.LinearFilter;
  texture.magFilter = THREE.LinearFilter;
  texture.colorSpace = THREE.SRGBColorSpace;
  return texture;
}

function VolumeViewer({
  layers,
  filename,
  isLoading,
  loadingProgress,
  loadedVolumes,
  expectedVolumes,
  timeIndex,
  totalTimepoints,
  isPlaying,
  onTogglePlayback,
  onTimeIndexChange,
  onRegisterReset,
  tracks,
  trackVisibility,
  trackOpacity,
  trackLineWidth,
  followedTrackId,
  onTrackFollowRequest
}: VolumeViewerProps) {
  const containerRef = useRef<HTMLDivElement | null>(null);
  const rendererRef = useRef<THREE.WebGLRenderer | null>(null);
  const sceneRef = useRef<THREE.Scene | null>(null);
  const cameraRef = useRef<THREE.PerspectiveCamera | null>(null);
  const controlsRef = useRef<OrbitControls | null>(null);
  const animationFrameRef = useRef<number | null>(null);
  const resourcesRef = useRef<Map<string, VolumeResources>>(new Map());
  const currentDimensionsRef = useRef<{ width: number; height: number; depth: number } | null>(null);
  const colormapCacheRef = useRef<Map<string, THREE.DataTexture>>(new Map());
  const rotationTargetRef = useRef(new THREE.Vector3());
  const defaultViewStateRef = useRef<{
    position: THREE.Vector3;
    target: THREE.Vector3;
  } | null>(null);
  const pointerStateRef = useRef<PointerState | null>(null);
  const movementStateRef = useRef<MovementState>({
    moveForward: false,
    moveBackward: false,
    moveLeft: false,
    moveRight: false,
    moveUp: false,
    moveDown: false
  });
  const trackGroupRef = useRef<THREE.Group | null>(null);
  const trackGroupCenterOffsetRef = useRef(new THREE.Vector3());
  const trackLinesRef = useRef<Map<number, TrackLineResource>>(new Map());
  const raycasterRef = useRef<RaycasterLike | null>(null);
  const timeIndexRef = useRef(0);
  const followedTrackIdRef = useRef<number | null>(null);
  const trackFollowOffsetRef = useRef<THREE.Vector3 | null>(null);
  const previousFollowedTrackIdRef = useRef<number | null>(null);
  const [layerStats, setLayerStats] = useState<Record<string, VolumeStats>>({});
  const [hasMeasured, setHasMeasured] = useState(false);
  const [trackOverlayRevision, setTrackOverlayRevision] = useState(0);
  const hoveredTrackIdRef = useRef<number | null>(null);
  const [hoveredTrackId, setHoveredTrackId] = useState<number | null>(null);
  const [tooltipPosition, setTooltipPosition] = useState<{ x: number; y: number } | null>(null);

  followedTrackIdRef.current = followedTrackId;

  const updateHoverState = useCallback(
    (trackId: number | null, position: { x: number; y: number } | null) => {
      if (hoveredTrackIdRef.current !== trackId) {
        hoveredTrackIdRef.current = trackId;
        setHoveredTrackId(trackId);
      }
      setTooltipPosition(position);
    },
    []
  );

  const clearHoverState = useCallback(() => {
    if (hoveredTrackIdRef.current !== null) {
      hoveredTrackIdRef.current = null;
      setHoveredTrackId(null);
    }
    setTooltipPosition(null);
  }, []);

  const applyTrackGroupTransform = useCallback(
    (dimensions: { width: number; height: number; depth: number } | null) => {
      const trackGroup = trackGroupRef.current;
      if (!trackGroup) {
        return;
      }

      if (!dimensions) {
        trackGroup.position.set(0, 0, 0);
        trackGroup.scale.set(1, 1, 1);
        return;
      }

      const { width, height, depth } = dimensions;
      const maxDimension = Math.max(width, height, depth);
      if (!Number.isFinite(maxDimension) || maxDimension <= 0) {
        trackGroup.position.set(0, 0, 0);
        trackGroup.scale.set(1, 1, 1);
        return;
      }

      const scale = 1 / maxDimension;
      const centerOffset = trackGroupCenterOffsetRef.current;
      centerOffset
        .set(width / 2 - 0.5, height / 2 - 0.5, depth / 2 - 0.5)
        .multiplyScalar(scale);

      trackGroup.scale.setScalar(scale);
      trackGroup.position.set(-centerOffset.x, -centerOffset.y, -centerOffset.z);
    },
    []
  );

  const getColormapTexture = useCallback((color: string) => {
    const normalized = normalizeHexColor(color, DEFAULT_LAYER_COLOR);
    const cache = colormapCacheRef.current;
    let texture = cache.get(normalized) ?? null;
    if (!texture) {
      texture = createColormapTexture(normalized);
      cache.set(normalized, texture);
    }
    return texture;
  }, []);

  const updateTrackDrawRanges = useCallback((targetTimeIndex: number) => {
    const lines = trackLinesRef.current;
    const maxVisibleTime = targetTimeIndex;

    for (const resource of lines.values()) {
      const { geometry, times } = resource;
      let visiblePoints = 0;
      for (let index = 0; index < times.length; index++) {
        if (times[index] <= maxVisibleTime) {
          visiblePoints = index + 1;
        } else {
          break;
        }
      }

      const totalSegments = Math.max(times.length - 1, 0);
      const visibleSegments = Math.min(Math.max(visiblePoints - 1, 0), totalSegments);
      geometry.instanceCount = visibleSegments;
    }
  }, []);

  const title = useMemo(() => {
    if (!filename) {
      return 'No dataset selected';
    }
    return `${filename}`;
  }, [filename]);

  const safeProgress = Math.min(1, Math.max(0, loadingProgress));
  const clampedLoadedVolumes = Math.max(0, loadedVolumes);
  const clampedExpectedVolumes = Math.max(0, expectedVolumes);
  const normalizedProgress =
    clampedExpectedVolumes > 0
      ? Math.min(1, clampedLoadedVolumes / clampedExpectedVolumes)
      : safeProgress;
  const hasStartedLoading = normalizedProgress > 0 || clampedLoadedVolumes > 0 || safeProgress > 0;
  const hasFinishedLoading =
    clampedExpectedVolumes > 0 ? clampedLoadedVolumes >= clampedExpectedVolumes : safeProgress >= 1;
  const showLoadingOverlay = isLoading || (hasStartedLoading && !hasFinishedLoading);
  const clampedTimeIndex = totalTimepoints === 0 ? 0 : Math.min(timeIndex, totalTimepoints - 1);
  const primaryVolume = useMemo(() => {
    for (const layer of layers) {
      if (layer.volume) {
        return layer.volume;
      }
    }
    return null;
  }, [layers]);
  const hasRenderableLayer = Boolean(primaryVolume);

  useEffect(() => {
    if (trackOverlayRevision === 0) {
      return;
    }

    const trackGroup = trackGroupRef.current;
    if (!trackGroup) {
      return;
    }

    const trackLines = trackLinesRef.current;
    const activeIds = new Set<number>();
    tracks.forEach((track) => {
      if (track.points.length > 0) {
        activeIds.add(track.id);
      }
    });

    for (const [id, resource] of Array.from(trackLines.entries())) {
      if (!activeIds.has(id)) {
        trackGroup.remove(resource.line);
        trackGroup.remove(resource.outline);
        resource.geometry.dispose();
        resource.material.dispose();
        resource.outlineMaterial.dispose();
        if (hoveredTrackIdRef.current === id) {
          clearHoverState();
        }
        trackLines.delete(id);
      }
    }

    for (const track of tracks) {
      if (track.points.length === 0) {
        continue;
      }

      let resource = trackLines.get(track.id) ?? null;
      const positions = new Float32Array(track.points.length * 3);
      const times = new Array<number>(track.points.length);

      for (let index = 0; index < track.points.length; index++) {
        const point = track.points[index];
        positions[index * 3 + 0] = point.x;
        positions[index * 3 + 1] = point.y;
        positions[index * 3 + 2] = point.z;
        times[index] = point.time;
      }

      if (!resource) {
        const geometry = new LineGeometry();
        geometry.setPositions(Array.from(positions));
        geometry.instanceCount = 0;

        const baseColor = createTrackColor(track.id);
        const highlightColor = baseColor.clone().lerp(new THREE.Color(0xffffff), 0.4);
        const material = new LineMaterial({
          color: baseColor.clone(),
          linewidth: 1,
          transparent: true,
          opacity: 0.9,
          depthTest: false,
          depthWrite: false
        });
        const outlineMaterial = new LineMaterial({
          color: new THREE.Color(0xffffff),
          linewidth: 1,
          transparent: true,
          opacity: 0,
          depthTest: false,
          depthWrite: false
        });
        const containerNode = containerRef.current;
        if (containerNode) {
          const width = Math.max(containerNode.clientWidth, 1);
          const height = Math.max(containerNode.clientHeight, 1);
          material.resolution.set(width, height);
          outlineMaterial.resolution.set(width, height);
        } else {
          material.resolution.set(1, 1);
          outlineMaterial.resolution.set(1, 1);
        }

        const outline = new Line2(geometry, outlineMaterial);
        outline.computeLineDistances();
        outline.renderOrder = 999;
        outline.frustumCulled = false;
        outline.visible = false;

        const line = new Line2(geometry, material);
        line.computeLineDistances();
        line.renderOrder = 1000;
        line.frustumCulled = false;
        const lineWithUserData = line as unknown as { userData: Record<string, unknown> };
        lineWithUserData.userData.trackId = track.id;

        trackGroup.add(outline);
        trackGroup.add(line);
        resource = {
          line,
          outline,
          geometry,
          material,
          outlineMaterial,
          times,
          baseColor,
          highlightColor
        };
        trackLines.set(track.id, resource);
      } else {
        const { geometry, line, outline } = resource;
        geometry.setPositions(Array.from(positions));
        line.computeLineDistances();
        outline.computeLineDistances();
        resource.times = times;
      }
    }

    updateTrackDrawRanges(timeIndexRef.current);
  }, [clearHoverState, trackOverlayRevision, tracks, updateTrackDrawRanges]);

  useEffect(() => {
    if (trackOverlayRevision === 0) {
      return;
    }

    const trackGroup = trackGroupRef.current;
    if (!trackGroup) {
      return;
    }

    const sanitizedOpacity = Math.min(1, Math.max(0, trackOpacity));
    const sanitizedLineWidth = Math.max(0.1, Math.min(10, trackLineWidth));
    let visibleCount = 0;

    for (const track of tracks) {
      const resource = trackLinesRef.current.get(track.id);
      if (!resource) {
        continue;
      }

      const { line, outline, material, outlineMaterial, baseColor, highlightColor } = resource;

      const isExplicitlyVisible = trackVisibility[track.id] ?? true;
      const isFollowed = followedTrackId === track.id;
      const isHovered = hoveredTrackId === track.id;
      const isHighlighted = isFollowed || isHovered;
      const shouldShow = isFollowed || isExplicitlyVisible;
      line.visible = shouldShow;
      outline.visible = shouldShow && isHighlighted;
      if (shouldShow) {
        visibleCount += 1;
      }

      const targetColor = isHighlighted ? highlightColor : baseColor;
      if (!material.color.equals(targetColor)) {
        material.color.copy(targetColor);
        material.needsUpdate = true;
      }

      const opacityBoost = isFollowed ? 0.15 : isHovered ? 0.12 : 0;
      const targetOpacity = Math.min(1, sanitizedOpacity + opacityBoost);
      if (material.opacity !== targetOpacity) {
        material.opacity = targetOpacity;
        material.needsUpdate = true;
      }

      const widthMultiplier = isFollowed ? 1.35 : isHovered ? 1.2 : 1;
      const targetWidth = sanitizedLineWidth * widthMultiplier;
      if (material.linewidth !== targetWidth) {
        material.linewidth = targetWidth;
        material.needsUpdate = true;
      }

      const outlineOpacity = isFollowed ? 0.75 : isHovered ? 0.9 : 0;
      if (outlineMaterial.opacity !== outlineOpacity) {
        outlineMaterial.opacity = outlineOpacity;
        outlineMaterial.needsUpdate = true;
      }

      const outlineWidth = targetWidth + Math.max(sanitizedLineWidth * 0.75, 0.4);
      if (outlineMaterial.linewidth !== outlineWidth) {
        outlineMaterial.linewidth = outlineWidth;
        outlineMaterial.needsUpdate = true;
      }
    }

    const followedTrackExists = followedTrackId !== null && trackLinesRef.current.has(followedTrackId);

    trackGroup.visible = visibleCount > 0 || followedTrackExists;

    if (hoveredTrackId !== null) {
      const hoveredResource = trackLinesRef.current.get(hoveredTrackId);
      if (!hoveredResource || !hoveredResource.line.visible) {
        clearHoverState();
      }
    }
  }, [
    clearHoverState,
    trackOverlayRevision,
    followedTrackId,
    hoveredTrackId,
    trackLineWidth,
    trackOpacity,
    trackVisibility,
    tracks
  ]);

  useEffect(() => {
    timeIndexRef.current = clampedTimeIndex;
    updateTrackDrawRanges(clampedTimeIndex);
  }, [clampedTimeIndex, updateTrackDrawRanges]);

  const computeTrackCentroid = useCallback(
    (trackId: number, targetTimeIndex: number) => {
      const track = tracks.find((candidate) => candidate.id === trackId);
      if (!track || track.points.length === 0) {
        return null;
      }

      const maxVisibleTime = targetTimeIndex + 1;
      const epsilon = 1e-3;
      let latestTime = -Infinity;
      let count = 0;
      let sumX = 0;
      let sumY = 0;
      let sumZ = 0;

      for (const point of track.points) {
        if (point.time - maxVisibleTime > epsilon) {
          break;
        }

        if (point.time > latestTime + epsilon) {
          latestTime = point.time;
          count = 1;
          sumX = point.x;
          sumY = point.y;
          sumZ = point.z;
        } else if (Math.abs(point.time - latestTime) <= epsilon) {
          count += 1;
          sumX += point.x;
          sumY += point.y;
          sumZ += point.z;
        }
      }

      if (count === 0) {
        return null;
      }

      const trackGroup = trackGroupRef.current;
      if (!trackGroup) {
        return null;
      }

      const centroidLocal = new THREE.Vector3(sumX / count, sumY / count, sumZ / count);
      trackGroup.updateMatrixWorld(true);
      return trackGroup.localToWorld(centroidLocal);
    },
    [tracks]
  );

  useEffect(() => {
    followedTrackIdRef.current = followedTrackId;
    if (followedTrackId === null) {
      trackFollowOffsetRef.current = null;
      previousFollowedTrackIdRef.current = null;
      return;
    }

    const movementState = movementStateRef.current;
    if (movementState) {
      movementState.moveForward = false;
      movementState.moveBackward = false;
      movementState.moveLeft = false;
      movementState.moveRight = false;
      movementState.moveUp = false;
      movementState.moveDown = false;
    }

    const camera = cameraRef.current;
    const controls = controlsRef.current;
    const rotationTarget = rotationTargetRef.current;

    if (!camera || !controls || !rotationTarget) {
      return;
    }

    const centroid = computeTrackCentroid(followedTrackId, clampedTimeIndex);
    if (!centroid) {
      return;
    }

    const previousTrackId = previousFollowedTrackIdRef.current;
    previousFollowedTrackIdRef.current = followedTrackId;

    let offset: THREE.Vector3;
    if (previousTrackId === followedTrackId && trackFollowOffsetRef.current) {
      offset = trackFollowOffsetRef.current.clone();
    } else {
      offset = camera.position.clone().sub(rotationTarget);
    }

    rotationTarget.copy(centroid);
    controls.target.copy(centroid);
    camera.position.copy(centroid).add(offset);
    controls.update();

    trackFollowOffsetRef.current = camera.position.clone().sub(rotationTarget);
  }, [
    clampedTimeIndex,
    computeTrackCentroid,
    followedTrackId,
    primaryVolume
  ]);

  const handleResetView = useCallback(() => {
    const controls = controlsRef.current;
    if (!controls) {
      return;
    }
    const camera = cameraRef.current;
    const defaultViewState = defaultViewStateRef.current;
    if (defaultViewState && camera) {
      camera.position.copy(defaultViewState.position);
      controls.target.copy(defaultViewState.target);
      rotationTargetRef.current.copy(defaultViewState.target);
      controls.update();
      return;
    }

    controls.reset();
    controls.target.copy(rotationTargetRef.current);
    controls.update();
  }, []);

  useEffect(() => {
    onRegisterReset(hasRenderableLayer ? handleResetView : null);
    return () => {
      onRegisterReset(null);
    };
  }, [handleResetView, hasRenderableLayer, onRegisterReset]);

  useEffect(() => {
    const container = containerRef.current;
    if (!container) {
      return;
    }

    const renderer = new THREE.WebGLRenderer({ antialias: true, alpha: false });
    renderer.outputColorSpace = THREE.SRGBColorSpace;
    renderer.setPixelRatio(window.devicePixelRatio);
    renderer.setSize(container.clientWidth, container.clientHeight);
    const clearColor = 0x080a0d;
    renderer.setClearColor(clearColor, 1);

    container.appendChild(renderer.domElement);

    const scene = new THREE.Scene();
    scene.background = new THREE.Color(clearColor);

    const trackGroup = new THREE.Group();
    trackGroup.name = 'TrackingOverlay';
    trackGroup.visible = false;
    scene.add(trackGroup);
    trackGroupRef.current = trackGroup;
<<<<<<< HEAD
    applyTrackGroupTransform(currentDimensionsRef.current);
=======
>>>>>>> c30a8cc0
    setTrackOverlayRevision((revision) => revision + 1);

    const camera = new THREE.PerspectiveCamera(
      38,
      container.clientWidth / container.clientHeight,
      0.0001,
      1000
    );
    camera.position.set(0, 0, 2.5);

    const controls = new OrbitControls(camera, renderer.domElement);
    controls.enableDamping = false;
    controls.dampingFactor = 0;
    controls.enablePan = false;
    controls.rotateSpeed = 0.65;
    controls.zoomSpeed = 0.7;
    controlsRef.current = controls;

    const domElement = renderer.domElement;

    const pointerVector = new THREE.Vector2();
    const raycaster = new (THREE as unknown as { Raycaster: new () => RaycasterLike }).Raycaster();
    raycaster.params.Line = { threshold: 0.02 };
    (raycaster.params as unknown as { Line2?: { threshold: number } }).Line2 = {
      threshold: 0.02
    };
    raycasterRef.current = raycaster;

    const performHoverHitTest = (event: PointerEvent): number | null => {
      const cameraInstance = cameraRef.current;
      const trackGroupInstance = trackGroupRef.current;
      const raycasterInstance = raycasterRef.current;
      if (!cameraInstance || !trackGroupInstance || !raycasterInstance || !trackGroupInstance.visible) {
        clearHoverState();
        return null;
      }

      const rect = domElement.getBoundingClientRect();
      const width = rect.width;
      const height = rect.height;
      if (width <= 0 || height <= 0) {
        clearHoverState();
        return null;
      }

      const offsetX = event.clientX - rect.left;
      const offsetY = event.clientY - rect.top;
      if (offsetX < 0 || offsetY < 0 || offsetX > width || offsetY > height) {
        clearHoverState();
        return null;
      }

      pointerVector.set((offsetX / width) * 2 - 1, -(offsetY / height) * 2 + 1);
      raycasterInstance.setFromCamera(pointerVector, cameraInstance);

      const visibleLines: Line2[] = [];
      for (const resource of trackLinesRef.current.values()) {
        if (resource.line.visible) {
          visibleLines.push(resource.line);
        }
      }

      if (visibleLines.length === 0) {
        clearHoverState();
        return null;
      }

      const intersections = raycasterInstance.intersectObjects(visibleLines, false);
      if (intersections.length === 0) {
        clearHoverState();
        return null;
      }

      const intersection = intersections[0];
      const hitObject = intersection.object as unknown as { userData: Record<string, unknown> };
      const trackId =
        typeof hitObject.userData.trackId === 'number'
          ? (hitObject.userData.trackId as number)
          : null;
      if (trackId === null) {
        clearHoverState();
        return null;
      }

      updateHoverState(trackId, { x: offsetX, y: offsetY });
      return trackId;
    };

    const handlePointerDown = (event: PointerEvent) => {
      const controls = controlsRef.current;
      const cameraInstance = cameraRef.current;
      if (!controls || !cameraInstance) {
        return;
      }

      if (event.button !== 0) {
        return;
      }

      const mode = event.ctrlKey ? 'dolly' : event.shiftKey ? 'pan' : null;

      if (!mode) {
        const hitTrackId = performHoverHitTest(event);
        if (hitTrackId !== null) {
          onTrackFollowRequest(hitTrackId);
        }
        return;
      }

      event.preventDefault();
      event.stopPropagation();
      event.stopImmediatePropagation();

      const previousEnablePan = mode === 'pan' ? controls.enablePan : null;
      if (mode === 'pan') {
        controls.enablePan = true;
      }

      clearHoverState();

      pointerStateRef.current = {
        mode,
        pointerId: event.pointerId,
        lastX: event.clientX,
        lastY: event.clientY,
        previousControlsEnabled: controls.enabled,
        previousEnablePan
      };
      controls.enabled = false;

      try {
        domElement.setPointerCapture(event.pointerId);
      } catch (error) {
        // Ignore errors from unsupported pointer capture (e.g., Safari)
      }
    };

    const handlePointerMove = (event: PointerEvent) => {
      const state = pointerStateRef.current;
      if (!state || event.pointerId !== state.pointerId) {
        performHoverHitTest(event);
        return;
      }

      clearHoverState();

      const controls = controlsRef.current;
      const camera = cameraRef.current;
      if (!controls || !camera) {
        return;
      }

      const deltaX = event.clientX - state.lastX;
      const deltaY = event.clientY - state.lastY;

      if (state.mode === 'pan') {
        (controls as unknown as { pan: (dx: number, dy: number) => void }).pan(deltaX, deltaY);
        rotationTargetRef.current.copy(controls.target);
      } else {
        const rotationTarget = rotationTargetRef.current;
        camera.getWorldDirection(dollyDirection);
        const distance = rotationTarget.distanceTo(camera.position);
        const depthScale = Math.max(distance * 0.0025, 0.0006);
        const moveAmount = -deltaY * depthScale;
        dollyDirection.multiplyScalar(moveAmount);
        camera.position.add(dollyDirection);
        controls.target.copy(rotationTarget);
      }

      controls.update();
      state.lastX = event.clientX;
      state.lastY = event.clientY;
    };

    const handlePointerUp = (event: PointerEvent) => {
      const state = pointerStateRef.current;
      if (!state || event.pointerId !== state.pointerId) {
        performHoverHitTest(event);
        return;
      }

      const controls = controlsRef.current;
      if (controls) {
        controls.enabled = state.previousControlsEnabled;
        if (state.mode === 'pan' && state.previousEnablePan !== null) {
          controls.enablePan = state.previousEnablePan;
        }
      }

      try {
        domElement.releasePointerCapture(event.pointerId);
      } catch (error) {
        // Ignore errors from unsupported pointer capture (e.g., Safari)
      }

      pointerStateRef.current = null;
      performHoverHitTest(event);
    };

    const handlePointerLeave = () => {
      clearHoverState();
    };

    const pointerDownOptions: AddEventListenerOptions = { capture: true };

    domElement.addEventListener('pointerdown', handlePointerDown, pointerDownOptions);
    domElement.addEventListener('pointermove', handlePointerMove);
    domElement.addEventListener('pointerup', handlePointerUp);
    domElement.addEventListener('pointercancel', handlePointerUp);
    domElement.addEventListener('pointerleave', handlePointerLeave);

    rendererRef.current = renderer;
    sceneRef.current = scene;
    cameraRef.current = camera;

    const handleResize = (entries?: ResizeObserverEntry[]) => {
      const target = containerRef.current;
      if (!target || !rendererRef.current || !cameraRef.current) {
        return;
      }
      const width = target.clientWidth;
      const height = target.clientHeight;
      if (width > 0 && height > 0) {
        setHasMeasured(true);
      }
      rendererRef.current.setSize(width, height);
      if (width > 0 && height > 0) {
        for (const resource of trackLinesRef.current.values()) {
          resource.material.resolution.set(width, height);
          resource.material.needsUpdate = true;
          resource.outlineMaterial.resolution.set(width, height);
          resource.outlineMaterial.needsUpdate = true;
        }
      }
      cameraRef.current.aspect = width / height;
      cameraRef.current.updateProjectionMatrix();
    };

    const resizeObserver = new ResizeObserver((entries) => handleResize(entries));
    resizeObserver.observe(container);
    handleResize();

    const worldUp = new THREE.Vector3(0, 1, 0);
    const forwardVector = new THREE.Vector3();
    const horizontalForward = new THREE.Vector3();
    const rightVector = new THREE.Vector3();
    const movementVector = new THREE.Vector3();
    const dollyDirection = new THREE.Vector3();

    const applyKeyboardMovement = () => {
      if (followedTrackIdRef.current !== null) {
        return;
      }
      const movementState = movementStateRef.current;
      if (
        !movementState ||
        (!movementState.moveForward &&
          !movementState.moveBackward &&
          !movementState.moveLeft &&
          !movementState.moveRight &&
          !movementState.moveUp &&
          !movementState.moveDown)
      ) {
        return;
      }

      const rotationTarget = rotationTargetRef.current;
      const distance = rotationTarget.distanceTo(camera.position);
      const movementScale = Math.max(distance * 0.0025, 0.0006);

      camera.getWorldDirection(forwardVector).normalize();
      horizontalForward.copy(forwardVector).projectOnPlane(worldUp);
      if (horizontalForward.lengthSq() < 1e-8) {
        horizontalForward.set(0, 0, forwardVector.z >= 0 ? 1 : -1);
      } else {
        horizontalForward.normalize();
      }

      rightVector.crossVectors(horizontalForward, worldUp);
      if (rightVector.lengthSq() < 1e-8) {
        rightVector.set(1, 0, 0);
      } else {
        rightVector.normalize();
      }

      movementVector.set(0, 0, 0);

      if (movementState.moveForward) {
        movementVector.addScaledVector(horizontalForward, movementScale);
      }
      if (movementState.moveBackward) {
        movementVector.addScaledVector(horizontalForward, -movementScale);
      }
      if (movementState.moveLeft) {
        movementVector.addScaledVector(rightVector, -movementScale);
      }
      if (movementState.moveRight) {
        movementVector.addScaledVector(rightVector, movementScale);
      }
      if (movementState.moveUp) {
        movementVector.addScaledVector(worldUp, movementScale);
      }
      if (movementState.moveDown) {
        movementVector.addScaledVector(worldUp, -movementScale);
      }

      if (movementVector.lengthSq() === 0) {
        return;
      }

      camera.position.add(movementVector);
      rotationTarget.add(movementVector);
      controls.target.copy(rotationTarget);
    };

    const renderLoop = () => {
      applyKeyboardMovement();
      controls.update();

      if (followedTrackIdRef.current !== null) {
        const rotationTarget = rotationTargetRef.current;
        if (rotationTarget) {
          if (!trackFollowOffsetRef.current) {
            trackFollowOffsetRef.current = new THREE.Vector3();
          }
          trackFollowOffsetRef.current.copy(camera.position).sub(rotationTarget);
        }
      }

      const resources = resourcesRef.current;
      for (const resource of resources.values()) {
        const { mesh } = resource;
        mesh.updateMatrixWorld();

        if (resource.mode === '3d') {
          const material = mesh.material as { uniforms?: Record<string, { value: unknown }> };
          const cameraUniform = material.uniforms?.u_cameraPos?.value as
            | THREE.Vector3
            | undefined;
          if (cameraUniform) {
            cameraUniform.copy(camera.position);
            mesh.worldToLocal(cameraUniform);
          }
        }
      }
      renderer.render(scene, camera);
      animationFrameRef.current = requestAnimationFrame(renderLoop);
    };
    renderLoop();

    return () => {
      const resources = resourcesRef.current;
      for (const resource of resources.values()) {
        scene.remove(resource.mesh);
        resource.mesh.geometry.dispose();
        resource.mesh.material.dispose();
        resource.texture.dispose();
      }
      resources.clear();

      const trackGroup = trackGroupRef.current;
      if (trackGroup) {
        for (const resource of trackLinesRef.current.values()) {
          trackGroup.remove(resource.line);
          trackGroup.remove(resource.outline);
          resource.geometry.dispose();
          resource.material.dispose();
          resource.outlineMaterial.dispose();
        }
        trackLinesRef.current.clear();
        if (trackGroup.parent) {
          trackGroup.parent.remove(trackGroup);
        }
      }
      trackGroupRef.current = null;
      clearHoverState();

      domElement.removeEventListener('pointerdown', handlePointerDown, pointerDownOptions);
      domElement.removeEventListener('pointermove', handlePointerMove);
      domElement.removeEventListener('pointerup', handlePointerUp);
      domElement.removeEventListener('pointercancel', handlePointerUp);
      domElement.removeEventListener('pointerleave', handlePointerLeave);

      const activePointerState = pointerStateRef.current;
      if (activePointerState && controlsRef.current) {
        controlsRef.current.enabled = activePointerState.previousControlsEnabled;
        if (activePointerState.mode === 'pan' && activePointerState.previousEnablePan !== null) {
          controlsRef.current.enablePan = activePointerState.previousEnablePan;
        }
      }
      pointerStateRef.current = null;

      raycasterRef.current = null;

      if (animationFrameRef.current !== null) {
        cancelAnimationFrame(animationFrameRef.current);
        animationFrameRef.current = null;
      }
      resizeObserver.disconnect();
      controls.dispose();
      renderer.dispose();
      if (renderer.domElement.parentNode) {
        renderer.domElement.parentNode.removeChild(renderer.domElement);
      }
      rendererRef.current = null;
      sceneRef.current = null;
      cameraRef.current = null;
      controlsRef.current = null;
    };
  }, [applyTrackGroupTransform]);

  useEffect(() => {
    const handleKeyChange = (event: KeyboardEvent, isPressed: boolean) => {
      const mappedKey = MOVEMENT_KEY_MAP[event.code];
      if (!mappedKey) {
        return;
      }

      const target = event.target as HTMLElement | null;
      if (target) {
        const tagName = target.tagName;
        const isEditable = target.isContentEditable;
        if (isEditable || tagName === 'INPUT' || tagName === 'TEXTAREA' || tagName === 'SELECT') {
          return;
        }
      }

      event.preventDefault();

      if (followedTrackIdRef.current !== null) {
        return;
      }

      const movementState = movementStateRef.current;
      if (!movementState) {
        return;
      }

      movementState[mappedKey] = isPressed;
    };

    const handleKeyDown = (event: KeyboardEvent) => {
      handleKeyChange(event, true);
    };

    const handleKeyUp = (event: KeyboardEvent) => {
      handleKeyChange(event, false);
    };

    window.addEventListener('keydown', handleKeyDown);
    window.addEventListener('keyup', handleKeyUp);

    return () => {
      window.removeEventListener('keydown', handleKeyDown);
      window.removeEventListener('keyup', handleKeyUp);
      const movementState = movementStateRef.current;
      if (movementState) {
        movementState.moveForward = false;
        movementState.moveBackward = false;
        movementState.moveLeft = false;
        movementState.moveRight = false;
        movementState.moveUp = false;
        movementState.moveDown = false;
      }
    };
  }, []);

  useEffect(() => {
    const removeResource = (key: string) => {
      const resource = resourcesRef.current.get(key);
      if (!resource) {
        return;
      }
      const parent = resource.mesh.parent;
      if (parent) {
        parent.remove(resource.mesh);
      } else {
        const activeScene = sceneRef.current;
        if (activeScene) {
          activeScene.remove(resource.mesh);
        }
      }
      resource.mesh.geometry.dispose();
      resource.mesh.material.dispose();
      resource.texture.dispose();
      resourcesRef.current.delete(key);
    };

    const removeAllResources = () => {
      for (const key of Array.from(resourcesRef.current.keys())) {
        removeResource(key);
      }
    };

    const scene = sceneRef.current;
    const camera = cameraRef.current;
    const controls = controlsRef.current;
    if (!scene || !camera || !controls) {
      removeAllResources();
      currentDimensionsRef.current = null;
      setLayerStats({});
      return;
    }

    const referenceVolume = primaryVolume;

    if (!referenceVolume) {
      removeAllResources();
      currentDimensionsRef.current = null;
      rotationTargetRef.current.set(0, 0, 0);
      controls.target.set(0, 0, 0);
      controls.update();
      defaultViewStateRef.current = {
        position: camera.position.clone(),
        target: controls.target.clone()
      };
      const trackGroup = trackGroupRef.current;
      if (trackGroup) {
        trackGroup.visible = false;
      }
      applyTrackGroupTransform(null);
      setLayerStats({});
      return;
    }

    const { width, height, depth } = referenceVolume;
    const dimensionsChanged =
      !currentDimensionsRef.current ||
      currentDimensionsRef.current.width !== width ||
      currentDimensionsRef.current.height !== height ||
      currentDimensionsRef.current.depth !== depth;

    if (dimensionsChanged) {
      removeAllResources();
      currentDimensionsRef.current = { width, height, depth };

      const maxDimension = Math.max(width, height, depth);
      const scale = 1 / maxDimension;
      const boundingRadius = Math.sqrt(width * width + height * height + depth * depth) * scale * 0.5;
      const fovInRadians = THREE.MathUtils.degToRad(camera.fov * 0.5);
      const distance = boundingRadius / Math.sin(fovInRadians);
      const safeDistance = Number.isFinite(distance) ? distance * 1.2 : 2.5;
      const nearDistance = Math.max(0.0001, boundingRadius * 0.00025);
      const farDistance = Math.max(safeDistance * 5, boundingRadius * 10);
      if (camera.near !== nearDistance || camera.far !== farDistance) {
        camera.near = nearDistance;
        camera.far = farDistance;
        camera.updateProjectionMatrix();
      }
      camera.position.set(0, 0, safeDistance);
      const rotationTarget = rotationTargetRef.current;
      rotationTarget.set(0, 0, 0);
      controls.target.copy(rotationTarget);
      controls.update();
      defaultViewStateRef.current = {
        position: camera.position.clone(),
        target: controls.target.clone()
      };
      controls.saveState();

      applyTrackGroupTransform({ width, height, depth });
    }

    const nextStats: Record<string, VolumeStats> = {};
    const seenKeys = new Set<string>();

    layers.forEach((layer, index) => {
      const volume = layer.volume;
      if (!volume) {
        removeResource(layer.key);
        return;
      }

      let cachedPreparation: ReturnType<typeof getCachedTextureData> | null = null;

      const isGrayscale = volume.channels === 1;
      const colormapTexture = getColormapTexture(
        isGrayscale ? layer.color : DEFAULT_LAYER_COLOR
      );

      let resources: VolumeResources | null = resourcesRef.current.get(layer.key) ?? null;

      const viewerMode = layer.mode === 'slice' || layer.mode === '3d'
        ? layer.mode
        : volume.depth > 1
        ? '3d'
        : 'slice';
      const zIndex = Number.isFinite(layer.sliceIndex)
        ? Number(layer.sliceIndex)
        : Math.floor(volume.depth / 2);

      if (viewerMode === '3d') {
        cachedPreparation = getCachedTextureData(volume);
        const { data: textureData, format: textureFormat } = cachedPreparation;

        const needsRebuild =
          !resources ||
          resources.mode !== viewerMode ||
          resources.dimensions.width !== volume.width ||
          resources.dimensions.height !== volume.height ||
          resources.dimensions.depth !== volume.depth ||
          resources.channels !== volume.channels ||
          !(resources.texture instanceof THREE.Data3DTexture) ||
          resources.texture.image.data.length !== textureData.length ||
          resources.texture.format !== textureFormat;

        if (needsRebuild) {
          removeResource(layer.key);

          const texture = new THREE.Data3DTexture(textureData, volume.width, volume.height, volume.depth);
          texture.format = textureFormat;
          texture.type = THREE.UnsignedByteType;
          texture.minFilter = THREE.LinearFilter;
          texture.magFilter = THREE.LinearFilter;
          texture.unpackAlignment = 1;
          texture.colorSpace = THREE.LinearSRGBColorSpace;
          texture.needsUpdate = true;

          const shader = VolumeRenderShader;
          const uniforms = THREE.UniformsUtils.clone(shader.uniforms);
          uniforms.u_data.value = texture;
          uniforms.u_size.value.set(volume.width, volume.height, volume.depth);
          uniforms.u_clim.value.set(0, 1);
          uniforms.u_renderstyle.value = 0;
          uniforms.u_renderthreshold.value = 0.5;
          uniforms.u_cmdata.value = colormapTexture;
          uniforms.u_channels.value = volume.channels;
          uniforms.u_contrast.value = layer.contrast;
          uniforms.u_brightness.value = layer.brightness;

          const material = new THREE.ShaderMaterial({
            uniforms,
            vertexShader: shader.vertexShader,
            fragmentShader: shader.fragmentShader,
            side: THREE.BackSide,
            transparent: true
          });
          const baseMaterial = material as unknown as { depthWrite: boolean };
          baseMaterial.depthWrite = false;

          const geometry = new THREE.BoxGeometry(volume.width, volume.height, volume.depth);
          geometry.translate(volume.width / 2 - 0.5, volume.height / 2 - 0.5, volume.depth / 2 - 0.5);

          const mesh = new THREE.Mesh(geometry, material);
          const maxDimension = Math.max(volume.width, volume.height, volume.depth);
          const scale = 1 / maxDimension;
          mesh.scale.setScalar(scale);

          const centerOffset = new THREE.Vector3(
            volume.width / 2 - 0.5,
            volume.height / 2 - 0.5,
            volume.depth / 2 - 0.5
          ).multiplyScalar(scale);
          mesh.position.set(-centerOffset.x, -centerOffset.y, -centerOffset.z);

          const meshObject = mesh as unknown as { visible: boolean; renderOrder: number };
          meshObject.visible = layer.visible;
          meshObject.renderOrder = index;

          scene.add(mesh);
          mesh.updateMatrixWorld(true);

          const cameraUniform = mesh.material.uniforms.u_cameraPos.value;
          cameraUniform.copy(camera.position);
          mesh.worldToLocal(cameraUniform);

          resourcesRef.current.set(layer.key, {
            mesh,
            texture,
            dimensions: { width: volume.width, height: volume.height, depth: volume.depth },
            channels: volume.channels,
            mode: viewerMode
          });
        }

        resources = resourcesRef.current.get(layer.key) ?? null;
      } else {
        const maxIndex = Math.max(0, volume.depth - 1);
        const clampedIndex = Math.min(Math.max(zIndex, 0), maxIndex);
        const expectedLength = getExpectedSliceBufferLength(volume);

        const needsRebuild =
          !resources ||
          resources.mode !== viewerMode ||
          resources.dimensions.width !== volume.width ||
          resources.dimensions.height !== volume.height ||
          resources.dimensions.depth !== volume.depth ||
          resources.channels !== volume.channels ||
          !(resources.texture instanceof THREE.DataTexture) ||
          (resources.sliceBuffer?.length ?? 0) !== expectedLength;

        if (needsRebuild) {
          removeResource(layer.key);

          const sliceInfo = prepareSliceTexture(volume, clampedIndex, null);
          const texture = new THREE.DataTexture(
            sliceInfo.data,
            volume.width,
            volume.height,
            sliceInfo.format
          );
          texture.type = THREE.UnsignedByteType;
          texture.minFilter = THREE.LinearFilter;
          texture.magFilter = THREE.LinearFilter;
          texture.unpackAlignment = 1;
          texture.colorSpace = THREE.LinearSRGBColorSpace;
          texture.needsUpdate = true;

          const shader = SliceRenderShader;
          const uniforms = THREE.UniformsUtils.clone(shader.uniforms);
          uniforms.u_slice.value = texture;
          uniforms.u_cmdata.value = colormapTexture;
          uniforms.u_channels.value = volume.channels;
          uniforms.u_contrast.value = layer.contrast;
          uniforms.u_brightness.value = layer.brightness;

          const material = new THREE.ShaderMaterial({
            uniforms,
            vertexShader: shader.vertexShader,
            fragmentShader: shader.fragmentShader,
            transparent: true,
            side: THREE.DoubleSide,
            depthTest: false,
            depthWrite: false
          });

          const geometry = new THREE.PlaneGeometry(volume.width, volume.height);
          geometry.translate(volume.width / 2 - 0.5, volume.height / 2 - 0.5, 0);

          const mesh = new THREE.Mesh(geometry, material);
          const maxDimension = Math.max(volume.width, volume.height, volume.depth);
          const scale = 1 / maxDimension;
          mesh.scale.setScalar(scale);
          const depthCenter = (volume.depth - 1) / 2;
          const offsetX = -(volume.width / 2 - 0.5) * scale;
          const offsetY = -(volume.height / 2 - 0.5) * scale;
          const offsetZ = (clampedIndex - depthCenter) * scale;
          mesh.position.set(offsetX, offsetY, offsetZ);
          const meshObject = mesh as unknown as { visible: boolean; renderOrder: number };
          meshObject.visible = layer.visible;
          meshObject.renderOrder = index;
          scene.add(mesh);

          resourcesRef.current.set(layer.key, {
            mesh,
            texture,
            dimensions: { width: volume.width, height: volume.height, depth: volume.depth },
            channels: volume.channels,
            mode: viewerMode,
            sliceBuffer: sliceInfo.data
          });
        }

        resources = resourcesRef.current.get(layer.key) ?? null;
      }

      if (resources) {
        const { mesh } = resources;
        const meshObject = mesh as unknown as { visible: boolean; renderOrder: number };
        meshObject.visible = layer.visible;
        meshObject.renderOrder = index;

        const materialUniforms = (mesh.material as THREE.ShaderMaterial).uniforms;
        materialUniforms.u_channels.value = volume.channels;
        materialUniforms.u_contrast.value = layer.contrast;
        materialUniforms.u_brightness.value = layer.brightness;
        materialUniforms.u_cmdata.value = colormapTexture;

        if (resources.mode === '3d') {
          const preparation = cachedPreparation ?? getCachedTextureData(volume);
          const dataTexture = resources.texture as THREE.Data3DTexture;
          dataTexture.image.data = preparation.data;
          dataTexture.format = preparation.format;
          dataTexture.needsUpdate = true;
          materialUniforms.u_data.value = dataTexture;

          const localCameraPosition = camera.position.clone();
          mesh.updateMatrixWorld();
          mesh.worldToLocal(localCameraPosition);
          materialUniforms.u_cameraPos.value.copy(localCameraPosition);
        } else {
          const maxIndex = Math.max(0, volume.depth - 1);
          const clampedIndex = Math.min(Math.max(zIndex, 0), maxIndex);
          const existingBuffer = resources.sliceBuffer ?? null;
          const sliceInfo = prepareSliceTexture(volume, clampedIndex, existingBuffer);
          resources.sliceBuffer = sliceInfo.data;
          const dataTexture = resources.texture as THREE.DataTexture;
          dataTexture.image.data = sliceInfo.data;
          dataTexture.image.width = volume.width;
          dataTexture.image.height = volume.height;
          dataTexture.format = sliceInfo.format;
          dataTexture.needsUpdate = true;
          materialUniforms.u_slice.value = dataTexture;
        }

        const cameraUniform = materialUniforms.u_cameraPos?.value as THREE.Vector3 | undefined;
        if (cameraUniform) {
          const localCameraPosition = camera.position.clone();
          mesh.updateMatrixWorld();
          mesh.worldToLocal(localCameraPosition);
          cameraUniform.copy(localCameraPosition);
        }
      }

      nextStats[layer.key] = { min: volume.min, max: volume.max };
      seenKeys.add(layer.key);
    });

    for (const key of Array.from(resourcesRef.current.keys())) {
      if (!seenKeys.has(key)) {
        removeResource(key);
      }
    }

    setLayerStats(nextStats);
  }, [applyTrackGroupTransform, getColormapTexture, layers]);

  useEffect(() => {
    return () => {
      for (const texture of colormapCacheRef.current.values()) {
        texture.dispose();
      }
      colormapCacheRef.current.clear();
    };
  }, []);

  return (
    <div className="volume-viewer">
      <header>
        <div>
          <h2>{title}</h2>
          {primaryVolume ? (
            <p>
              {primaryVolume.width} × {primaryVolume.height} × {primaryVolume.depth} · {primaryVolume.channels} channel
              {primaryVolume.channels > 1 ? 's' : ''}
            </p>
          ) : (
            <p>Select a dataset to preview its 3D volume.</p>
          )}
          {layers.length > 0 ? (
            <div className="viewer-layer-summary">
              {layers.map((layer) => (
                <span
                  key={layer.key}
                  className={layer.visible ? 'layer-pill' : 'layer-pill is-hidden'}
                  aria-label={layer.visible ? `${layer.label} visible` : `${layer.label} hidden`}
                >
                  {layer.label}
                </span>
              ))}
            </div>
          ) : null}
        </div>
        <div className="viewer-meta">
          <div className="time-info">
            <span>Frame {totalTimepoints === 0 ? 0 : timeIndex + 1}</span>
            <span>/</span>
            <span>{totalTimepoints}</span>
          </div>
        </div>
      </header>

      <section className="viewer-surface">
        {showLoadingOverlay && (
          <div className="overlay">
            <div className="loading-panel">
              <span className="loading-title">Loading dataset…</span>
            </div>
          </div>
        )}
        <div className={`render-surface${hasMeasured ? ' is-ready' : ''}`} ref={containerRef}>
          {hoveredTrackId !== null && tooltipPosition ? (
            <div
              className="track-tooltip"
              style={{ left: `${tooltipPosition.x}px`, top: `${tooltipPosition.y}px` }}
              role="status"
              aria-live="polite"
            >
              Track #{hoveredTrackId}
            </div>
          ) : null}
        </div>
      </section>

    {totalTimepoints > 0 && (
      <section className="time-controls">
        <button
          type="button"
          onClick={onTogglePlayback}
          disabled={isLoading || totalTimepoints <= 1}
          className={isPlaying ? 'playing' : ''}
        >
          {isPlaying ? 'Pause' : 'Play'}
        </button>
        <input
          type="range"
          min={0}
          max={Math.max(0, totalTimepoints - 1)}
          value={clampedTimeIndex}
          onChange={(event) => onTimeIndexChange(Number(event.target.value))}
          disabled={isLoading || totalTimepoints <= 1}
        />
        <span className="time-label">
          {totalTimepoints === 0 ? 0 : clampedTimeIndex + 1} / {totalTimepoints}
        </span>
      </section>
    )}

      {Object.keys(layerStats).length > 0 && (
        <footer className="viewer-stats">
          <span className="viewer-stats-title">Intensity normalization</span>
          <ul>
            {layers
              .filter((layer) => layerStats[layer.key])
              .map((layer) => {
                const stats = layerStats[layer.key];
                if (!stats) {
                  return null;
                }
                return (
                  <li key={layer.key} className={layer.visible ? '' : 'is-hidden'}>
                    <span className="layer-label">{layer.label}</span>
                    <span className="layer-range">
                      {stats.min.toFixed(3)} – {stats.max.toFixed(3)}
                    </span>
                  </li>
                );
              })}
          </ul>
        </footer>
      )}
    </div>
  );
}

export default VolumeViewer;<|MERGE_RESOLUTION|>--- conflicted
+++ resolved
@@ -730,10 +730,6 @@
     trackGroup.visible = false;
     scene.add(trackGroup);
     trackGroupRef.current = trackGroup;
-<<<<<<< HEAD
-    applyTrackGroupTransform(currentDimensionsRef.current);
-=======
->>>>>>> c30a8cc0
     setTrackOverlayRevision((revision) => revision + 1);
 
     const camera = new THREE.PerspectiveCamera(
