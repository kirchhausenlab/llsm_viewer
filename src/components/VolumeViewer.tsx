// @ts-nocheck
import { useCallback, useEffect, useMemo, useRef, useState } from 'react';
import * as THREE from 'three';
import { OrbitControls } from 'three/examples/jsm/controls/OrbitControls';
import { Line2 } from 'three/examples/jsm/lines/Line2';
import { LineGeometry } from 'three/examples/jsm/lines/LineGeometry';
import { LineMaterial } from 'three/examples/jsm/lines/LineMaterial';
import type { NormalizedVolume } from '../volumeProcessing';
import { VolumeRenderShader } from '../shaders/volumeRenderShader';
import { getCachedTextureData } from '../textureCache';
import './VolumeViewer.css';
import type { TrackDefinition } from '../types/tracks';
import { DEFAULT_LAYER_COLOR, normalizeHexColor } from '../layerColors';
import { createTrackColor } from '../trackColors';
import {
  HeadTrackingController,
  type HeadTrackingPose
} from '../headTracking/HeadTrackingController';

type ViewerLayer = {
  key: string;
  label: string;
  volume: NormalizedVolume | null;
  visible: boolean;
  contrast: number;
  brightness: number;
  color: string;
};

type VolumeViewerProps = {
  layers: ViewerLayer[];
  filename: string | null;
  timeIndex: number;
  totalTimepoints: number;
  isLoading: boolean;
  loadingProgress: number;
  loadedVolumes: number;
  expectedVolumes: number;
  isPlaying: boolean;
  onTogglePlayback: () => void;
  onTimeIndexChange: (index: number) => void;
  onRegisterReset: (handler: (() => void) | null) => void;
  tracks: TrackDefinition[];
  trackVisibility: Record<number, boolean>;
  trackOpacity: number;
  trackLineWidth: number;
  followedTrackId: number | null;
  onTrackFollowRequest: (trackId: number) => void;
};

type VolumeStats = {
  min: number;
  max: number;
};

type VolumeResources = {
  mesh: THREE.Mesh;
  texture: THREE.Data3DTexture;
  dimensions: {
    width: number;
    height: number;
    depth: number;
  };
  channels: number;
};

type PointerState = {
  mode: 'pan' | 'dolly';
  pointerId: number;
  lastX: number;
  lastY: number;
  previousControlsEnabled: boolean;
  previousEnablePan: boolean | null;
};

type MovementState = {
  moveForward: boolean;
  moveBackward: boolean;
  moveLeft: boolean;
  moveRight: boolean;
  moveUp: boolean;
  moveDown: boolean;
};

type TrackLineResource = {
  line: Line2;
  outline: Line2;
  geometry: LineGeometry;
  material: LineMaterial;
  outlineMaterial: LineMaterial;
  times: number[];
  baseColor: THREE.Color;
  highlightColor: THREE.Color;
};

type RaycasterLike = {
  params: { Line?: { threshold: number } } & Record<string, unknown>;
  setFromCamera: (coords: THREE.Vector2, camera: THREE.PerspectiveCamera) => void;
  intersectObjects: (
    objects: THREE.Object3D[],
    recursive?: boolean
  ) => Array<{ object: THREE.Object3D }>;
};

const MOVEMENT_KEY_MAP: Record<string, keyof MovementState> = {
  KeyW: 'moveForward',
  KeyS: 'moveBackward',
  KeyA: 'moveLeft',
  KeyD: 'moveRight',
  KeyE: 'moveUp',
  KeyQ: 'moveDown'
};

type HeadModeState = {
  isActive: boolean;
  baseCameraPosition: THREE.Vector3;
  baseTarget: THREE.Vector3;
  baseProjection: THREE.Matrix4;
  baseProjectionInverse: THREE.Matrix4;
  screenWidth: number;
  screenHeight: number;
  screenCenter: THREE.Vector3;
  screenRight: THREE.Vector3;
  screenUp: THREE.Vector3;
  screenNormal: THREE.Vector3;
  horizontalScale: number;
  verticalScale: number;
  depthScale: number;
  basePose: { x: number; y: number; z: number } | null;
  smoothedOffset: THREE.Vector3;
  lastAppliedTimestamp: number | null;
  previousControlsEnabled: boolean;
};

type ViewerCalibration = {
  screenWidth: number;
  screenHeight: number;
  screenCenter: THREE.Vector3;
  screenRight: THREE.Vector3;
  screenUp: THREE.Vector3;
  safeDistance: number;
};

const HEAD_POSE_SMOOTHING = 0.25;
const HEAD_POSE_DECAY = 0.85;

const tempVec1 = new THREE.Vector3();
const tempVec2 = new THREE.Vector3();
const tempVec3 = new THREE.Vector3();
const tempVec4 = new THREE.Vector3();
const tempVec5 = new THREE.Vector3();
const tempVec6 = new THREE.Vector3();
const tempVec7 = new THREE.Vector3();
const tempVec8 = new THREE.Vector3();
const tempMatrix = new THREE.Matrix4();
const headLookDirection = new THREE.Vector3();
const headRightVector = new THREE.Vector3();
const headUpVector = new THREE.Vector3();
const headFallbackUp = new THREE.Vector3();

function applyOffAxisProjection(
  camera: THREE.PerspectiveCamera,
  eye: THREE.Vector3,
  bottomLeft: THREE.Vector3,
  bottomRight: THREE.Vector3,
  topLeft: THREE.Vector3
) {
  const vr = tempVec1.copy(bottomRight).sub(bottomLeft);
  const vu = tempVec2.copy(topLeft).sub(bottomLeft);
  const vn = tempVec3.copy(vr).cross(vu).normalize();

  const vrNormalized = tempVec4.copy(vr).normalize();
  const vuNormalized = tempVec5.copy(vu).normalize();

  const va = tempVec6.copy(bottomLeft).sub(eye);
  const vb = tempVec7.copy(bottomRight).sub(eye);
  const vc = tempVec8.copy(topLeft).sub(eye);

  const d = -va.dot(vn);
  if (!Number.isFinite(d) || d <= 1e-4) {
    return;
  }

  const near = camera.near;
  const far = camera.far;

  const left = (near * va.dot(vrNormalized)) / d;
  const right = (near * vb.dot(vrNormalized)) / d;
  const bottom = (near * va.dot(vuNormalized)) / d;
  const top = (near * vc.dot(vuNormalized)) / d;

  tempMatrix.makePerspective(left, right, top, bottom, near, far);
  camera.projectionMatrix.copy(tempMatrix);
  camera.projectionMatrixInverse.copy(tempMatrix).invert();
}

function createColormapTexture(hexColor: string) {
  const normalized = normalizeHexColor(hexColor, DEFAULT_LAYER_COLOR);
  const red = parseInt(normalized.slice(1, 3), 16) / 255;
  const green = parseInt(normalized.slice(3, 5), 16) / 255;
  const blue = parseInt(normalized.slice(5, 7), 16) / 255;

  const size = 256;
  const data = new Uint8Array(size * 4);
  for (let i = 0; i < size; i++) {
    const intensity = i / (size - 1);
    data[i * 4 + 0] = Math.round(red * intensity * 255);
    data[i * 4 + 1] = Math.round(green * intensity * 255);
    data[i * 4 + 2] = Math.round(blue * intensity * 255);
    data[i * 4 + 3] = Math.round(intensity * 255);
  }
  const texture = new THREE.DataTexture(data, size, 1, THREE.RGBAFormat);
  texture.needsUpdate = true;
  texture.minFilter = THREE.LinearFilter;
  texture.magFilter = THREE.LinearFilter;
  texture.colorSpace = THREE.SRGBColorSpace;
  return texture;
}

function VolumeViewer({
  layers,
  filename,
  isLoading,
  loadingProgress,
  loadedVolumes,
  expectedVolumes,
  timeIndex,
  totalTimepoints,
  isPlaying,
  onTogglePlayback,
  onTimeIndexChange,
  onRegisterReset,
  tracks,
  trackVisibility,
  trackOpacity,
  trackLineWidth,
  followedTrackId,
  onTrackFollowRequest
}: VolumeViewerProps) {
  const containerRef = useRef<HTMLDivElement | null>(null);
  const rendererRef = useRef<THREE.WebGLRenderer | null>(null);
  const sceneRef = useRef<THREE.Scene | null>(null);
  const cameraRef = useRef<THREE.PerspectiveCamera | null>(null);
  const controlsRef = useRef<OrbitControls | null>(null);
  const animationFrameRef = useRef<number | null>(null);
  const resourcesRef = useRef<Map<string, VolumeResources>>(new Map());
  const currentDimensionsRef = useRef<{ width: number; height: number; depth: number } | null>(null);
  const colormapCacheRef = useRef<Map<string, THREE.DataTexture>>(new Map());
  const rotationTargetRef = useRef(new THREE.Vector3());
  const defaultViewStateRef = useRef<{
    position: THREE.Vector3;
    target: THREE.Vector3;
  } | null>(null);
  const pointerStateRef = useRef<PointerState | null>(null);
  const movementStateRef = useRef<MovementState>({
    moveForward: false,
    moveBackward: false,
    moveLeft: false,
    moveRight: false,
    moveUp: false,
    moveDown: false
  });
  const trackGroupRef = useRef<THREE.Group | null>(null);
  const trackLinesRef = useRef<Map<number, TrackLineResource>>(new Map());
  const raycasterRef = useRef<RaycasterLike | null>(null);
  const timeIndexRef = useRef(0);
  const followedTrackIdRef = useRef<number | null>(null);
  const trackFollowOffsetRef = useRef<THREE.Vector3 | null>(null);
  const previousFollowedTrackIdRef = useRef<number | null>(null);
  const viewerCalibrationRef = useRef<ViewerCalibration | null>(null);
  const headTrackingControllerRef = useRef<HeadTrackingController | null>(null);
  const headPoseRef = useRef<HeadTrackingPose | null>(null);
  const headModeStateRef = useRef<HeadModeState | null>(null);
  const [layerStats, setLayerStats] = useState<Record<string, VolumeStats>>({});
  const [hasMeasured, setHasMeasured] = useState(false);
  const hoveredTrackIdRef = useRef<number | null>(null);
  const [hoveredTrackId, setHoveredTrackId] = useState<number | null>(null);
  const [tooltipPosition, setTooltipPosition] = useState<{ x: number; y: number } | null>(null);
  const headTrackingSupported = useMemo(
    () => typeof navigator !== 'undefined' && Boolean(navigator.mediaDevices?.getUserMedia),
    []
  );
  const [isHeadModeActive, setIsHeadModeActive] = useState(false);
  const [headModeStatus, setHeadModeStatus] = useState<'idle' | 'starting' | 'active' | 'error'>('idle');
  const [headModeError, setHeadModeError] = useState<string | null>(null);
  const [headModeHasFace, setHeadModeHasFace] = useState(false);

  followedTrackIdRef.current = followedTrackId;

  const updateHoverState = useCallback(
    (trackId: number | null, position: { x: number; y: number } | null) => {
      if (hoveredTrackIdRef.current !== trackId) {
        hoveredTrackIdRef.current = trackId;
        setHoveredTrackId(trackId);
      }
      setTooltipPosition(position);
    },
    []
  );

  const clearHoverState = useCallback(() => {
    if (hoveredTrackIdRef.current !== null) {
      hoveredTrackIdRef.current = null;
      setHoveredTrackId(null);
    }
    setTooltipPosition(null);
  }, []);

  const handleHeadPose = useCallback(
    (pose: HeadTrackingPose) => {
      headPoseRef.current = pose;
      setHeadModeHasFace(pose.hasFace);
    },
    []
  );

  const disableHeadMode = useCallback(() => {
    const controller = headTrackingControllerRef.current;
    if (controller) {
      controller.stop();
    }

    const state = headModeStateRef.current;
    const camera = cameraRef.current;
    const controls = controlsRef.current;

    if (state && camera && controls) {
      camera.position.copy(state.baseCameraPosition);
      controls.target.copy(state.baseTarget);
      rotationTargetRef.current.copy(state.baseTarget);
      camera.projectionMatrix.copy(state.baseProjection);
      camera.projectionMatrixInverse.copy(state.baseProjectionInverse);
      camera.updateMatrixWorld(true);
      controls.enabled = state.previousControlsEnabled;
      controls.update();
    } else if (controls && state) {
      controls.enabled = state.previousControlsEnabled;
    } else if (controls) {
      controls.enabled = true;
    }

    headModeStateRef.current = null;
    headPoseRef.current = null;
    setIsHeadModeActive(false);
    setHeadModeStatus('idle');
    setHeadModeError(null);
    setHeadModeHasFace(false);
  }, []);

  const enableHeadMode = useCallback(async () => {
    if (!headTrackingSupported) {
      setHeadModeStatus('error');
      setHeadModeError('Head tracking is not supported in this browser.');
      return;
    }

    const camera = cameraRef.current;
    const controls = controlsRef.current;
    const rotationTarget = rotationTargetRef.current;

    if (!camera || !controls || !rotationTarget) {
      setHeadModeStatus('error');
      setHeadModeError('Viewer is not ready for head tracking yet.');
      return;
    }

    setHeadModeStatus('starting');
    setHeadModeError(null);
    setHeadModeHasFace(false);
    headPoseRef.current = null;

    try {
      let controller = headTrackingControllerRef.current;
      if (!controller) {
        controller = new HeadTrackingController();
        controller.addListener(handleHeadPose);
        headTrackingControllerRef.current = controller;
      }

      await controller.start();

      const calibration = viewerCalibrationRef.current;
      const baseCameraPosition = camera.position.clone();
      const baseTarget = rotationTarget.clone();
      const baseProjection = camera.projectionMatrix.clone();
      const baseProjectionInverse = camera.projectionMatrixInverse.clone();
      const screenCenter = calibration?.screenCenter.clone() ?? rotationTarget.clone();

      let screenRight: THREE.Vector3;
      let screenUp: THREE.Vector3;
      if (calibration) {
        screenRight = calibration.screenRight.clone();
        screenUp = calibration.screenUp.clone();
      } else {
        camera.updateMatrixWorld(true);

        camera.getWorldDirection(headLookDirection);
        if (headLookDirection.lengthSq() < 1e-6 || !Number.isFinite(headLookDirection.lengthSq())) {
          headLookDirection.set(0, 0, -1);
        } else {
          headLookDirection.normalize();
        }

        headUpVector.copy(camera.up);
        if (headUpVector.lengthSq() < 1e-6 || !Number.isFinite(headUpVector.lengthSq())) {
          headUpVector.set(0, 1, 0);
        } else {
          headUpVector.normalize();
        }

        headRightVector.crossVectors(headLookDirection, headUpVector);
        if (headRightVector.lengthSq() < 1e-6) {
          if (Math.abs(headLookDirection.y) > 0.9) {
            headFallbackUp.set(1, 0, 0);
          } else {
            headFallbackUp.set(0, 1, 0);
          }
          headRightVector.crossVectors(headLookDirection, headFallbackUp);
        }
        headRightVector.normalize();

        headUpVector.crossVectors(headRightVector, headLookDirection).normalize();

        screenRight = headRightVector.clone();
        screenUp = headUpVector.clone();
      }

      screenRight.normalize();
      screenUp.normalize();
      const screenNormal = new THREE.Vector3().crossVectors(screenRight, screenUp).normalize();
      const cameraOffset = baseCameraPosition.clone().sub(screenCenter);
      if (screenNormal.dot(cameraOffset) < 0) {
        screenNormal.negate();
      }

      const screenWidth = calibration?.screenWidth ?? 1.2;
      const screenHeight =
        calibration?.screenHeight ?? screenWidth / Math.max(camera.aspect, 1e-6);
      const depthScale =
        calibration?.safeDistance ?? Math.max(baseCameraPosition.distanceTo(screenCenter), 0.5);

      const headState: HeadModeState = {
        isActive: true,
        baseCameraPosition,
        baseTarget,
        baseProjection,
        baseProjectionInverse,
        screenWidth,
        screenHeight,
        screenCenter,
        screenRight,
        screenUp,
        screenNormal,
        horizontalScale: screenWidth * 1.6,
        verticalScale: screenHeight * 1.6,
        depthScale,
        basePose: null,
        smoothedOffset: new THREE.Vector3(),
        lastAppliedTimestamp: null,
        previousControlsEnabled: controls.enabled
      };

      headModeStateRef.current = headState;
      controls.enabled = false;
      setIsHeadModeActive(true);
      setHeadModeStatus('active');
    } catch (error) {
      setHeadModeStatus('error');
      setHeadModeError(error instanceof Error ? error.message : String(error));
      const controller = headTrackingControllerRef.current;
      if (controller) {
        controller.stop();
      }
      headModeStateRef.current = null;
      setIsHeadModeActive(false);
    }
  }, [handleHeadPose, headTrackingSupported]);

  const toggleHeadMode = useCallback(() => {
    if (isHeadModeActive) {
      disableHeadMode();
    } else {
      void enableHeadMode();
    }
  }, [disableHeadMode, enableHeadMode, isHeadModeActive]);

  const getColormapTexture = useCallback((color: string) => {
    const normalized = normalizeHexColor(color, DEFAULT_LAYER_COLOR);
    const cache = colormapCacheRef.current;
    let texture = cache.get(normalized) ?? null;
    if (!texture) {
      texture = createColormapTexture(normalized);
      cache.set(normalized, texture);
    }
    return texture;
  }, []);

  const updateTrackDrawRanges = useCallback((targetTimeIndex: number) => {
    const lines = trackLinesRef.current;
    const maxVisibleTime = targetTimeIndex;

    for (const resource of lines.values()) {
      const { geometry, times } = resource;
      let visiblePoints = 0;
      for (let index = 0; index < times.length; index++) {
        if (times[index] <= maxVisibleTime) {
          visiblePoints = index + 1;
        } else {
          break;
        }
      }

      const totalSegments = Math.max(times.length - 1, 0);
      const visibleSegments = Math.min(Math.max(visiblePoints - 1, 0), totalSegments);
      geometry.instanceCount = visibleSegments;
    }
  }, []);

  const title = useMemo(() => {
    if (!filename) {
      return 'No dataset selected';
    }
    return `${filename}`;
  }, [filename]);

  const safeProgress = Math.min(1, Math.max(0, loadingProgress));
  const clampedLoadedVolumes = Math.max(0, loadedVolumes);
  const clampedExpectedVolumes = Math.max(0, expectedVolumes);
  const normalizedProgress =
    clampedExpectedVolumes > 0
      ? Math.min(1, clampedLoadedVolumes / clampedExpectedVolumes)
      : safeProgress;
  const hasStartedLoading = normalizedProgress > 0 || clampedLoadedVolumes > 0 || safeProgress > 0;
  const hasFinishedLoading =
    clampedExpectedVolumes > 0 ? clampedLoadedVolumes >= clampedExpectedVolumes : safeProgress >= 1;
  const showLoadingOverlay = isLoading || (hasStartedLoading && !hasFinishedLoading);
  const clampedTimeIndex = totalTimepoints === 0 ? 0 : Math.min(timeIndex, totalTimepoints - 1);
  const primaryVolume = useMemo(() => {
    for (const layer of layers) {
      if (layer.volume) {
        return layer.volume;
      }
    }
    return null;
  }, [layers]);
  const hasRenderableLayer = Boolean(primaryVolume);
  const headModeButtonDisabled =
    !headTrackingSupported || !hasRenderableLayer || headModeStatus === 'starting';
  const headModeButtonLabel = isHeadModeActive ? 'Disable head mode' : 'Enable head mode';
  const headModeIndicatorLabel = headTrackingSupported
    ? headModeStatus === 'starting'
      ? 'Starting…'
      : headModeStatus === 'error'
        ? 'Error'
        : isHeadModeActive
          ? headModeHasFace
            ? 'Tracking face'
            : 'Searching…'
          : 'Idle'
    : 'Not supported';
  const headModeIndicatorClass =
    headModeStatus === 'error'
      ? 'head-mode-indicator has-error'
      : isHeadModeActive && headModeHasFace
        ? 'head-mode-indicator is-tracking'
        : 'head-mode-indicator';

  useEffect(() => {
    const trackGroup = trackGroupRef.current;
    if (!trackGroup) {
      return;
    }

    const trackLines = trackLinesRef.current;
    const activeIds = new Set<number>();
    tracks.forEach((track) => {
      if (track.points.length > 0) {
        activeIds.add(track.id);
      }
    });

    for (const [id, resource] of Array.from(trackLines.entries())) {
      if (!activeIds.has(id)) {
        trackGroup.remove(resource.line);
        trackGroup.remove(resource.outline);
        resource.geometry.dispose();
        resource.material.dispose();
        resource.outlineMaterial.dispose();
        if (hoveredTrackIdRef.current === id) {
          clearHoverState();
        }
        trackLines.delete(id);
      }
    }

    for (const track of tracks) {
      if (track.points.length === 0) {
        continue;
      }

      let resource = trackLines.get(track.id) ?? null;
      const positions = new Float32Array(track.points.length * 3);
      const times = new Array<number>(track.points.length);

      for (let index = 0; index < track.points.length; index++) {
        const point = track.points[index];
        positions[index * 3 + 0] = point.x;
        positions[index * 3 + 1] = point.y;
        positions[index * 3 + 2] = point.z;
        times[index] = point.time;
      }

      if (!resource) {
        const geometry = new LineGeometry();
        geometry.setPositions(Array.from(positions));
        geometry.instanceCount = 0;

        const baseColor = createTrackColor(track.id);
        const highlightColor = baseColor.clone().lerp(new THREE.Color(0xffffff), 0.4);
        const material = new LineMaterial({
          color: baseColor.clone(),
          linewidth: 1,
          transparent: true,
          opacity: 0.9,
          depthTest: false,
          depthWrite: false
        });
        const outlineMaterial = new LineMaterial({
          color: new THREE.Color(0xffffff),
          linewidth: 1,
          transparent: true,
          opacity: 0,
          depthTest: false,
          depthWrite: false
        });
        const containerNode = containerRef.current;
        if (containerNode) {
          const width = Math.max(containerNode.clientWidth, 1);
          const height = Math.max(containerNode.clientHeight, 1);
          material.resolution.set(width, height);
          outlineMaterial.resolution.set(width, height);
        } else {
          material.resolution.set(1, 1);
          outlineMaterial.resolution.set(1, 1);
        }

        const outline = new Line2(geometry, outlineMaterial);
        outline.computeLineDistances();
        outline.renderOrder = 999;
        outline.frustumCulled = false;
        outline.visible = false;

        const line = new Line2(geometry, material);
        line.computeLineDistances();
        line.renderOrder = 1000;
        line.frustumCulled = false;
        const lineWithUserData = line as unknown as { userData: Record<string, unknown> };
        lineWithUserData.userData.trackId = track.id;

        trackGroup.add(outline);
        trackGroup.add(line);
        resource = {
          line,
          outline,
          geometry,
          material,
          outlineMaterial,
          times,
          baseColor,
          highlightColor
        };
        trackLines.set(track.id, resource);
      } else {
        const { geometry, line, outline } = resource;
        geometry.setPositions(Array.from(positions));
        line.computeLineDistances();
        outline.computeLineDistances();
        resource.times = times;
      }
    }

    updateTrackDrawRanges(timeIndexRef.current);
  }, [clearHoverState, tracks, updateTrackDrawRanges]);

  useEffect(() => {
    const trackGroup = trackGroupRef.current;
    if (!trackGroup) {
      return;
    }

    const sanitizedOpacity = Math.min(1, Math.max(0, trackOpacity));
    const sanitizedLineWidth = Math.max(0.1, Math.min(10, trackLineWidth));
    let visibleCount = 0;

    for (const track of tracks) {
      const resource = trackLinesRef.current.get(track.id);
      if (!resource) {
        continue;
      }

      const { line, outline, material, outlineMaterial, baseColor, highlightColor } = resource;

      const isExplicitlyVisible = trackVisibility[track.id] ?? true;
      const isFollowed = followedTrackId === track.id;
      const isHovered = hoveredTrackId === track.id;
      const isHighlighted = isFollowed || isHovered;
      const shouldShow = isFollowed || isExplicitlyVisible;
      line.visible = shouldShow;
      outline.visible = shouldShow && isHighlighted;
      if (shouldShow) {
        visibleCount += 1;
      }

      const targetColor = isHighlighted ? highlightColor : baseColor;
      if (!material.color.equals(targetColor)) {
        material.color.copy(targetColor);
        material.needsUpdate = true;
      }

      const opacityBoost = isFollowed ? 0.15 : isHovered ? 0.12 : 0;
      const targetOpacity = Math.min(1, sanitizedOpacity + opacityBoost);
      if (material.opacity !== targetOpacity) {
        material.opacity = targetOpacity;
        material.needsUpdate = true;
      }

      const widthMultiplier = isFollowed ? 1.35 : isHovered ? 1.2 : 1;
      const targetWidth = sanitizedLineWidth * widthMultiplier;
      if (material.linewidth !== targetWidth) {
        material.linewidth = targetWidth;
        material.needsUpdate = true;
      }

      const outlineOpacity = isFollowed ? 0.75 : isHovered ? 0.9 : 0;
      if (outlineMaterial.opacity !== outlineOpacity) {
        outlineMaterial.opacity = outlineOpacity;
        outlineMaterial.needsUpdate = true;
      }

      const outlineWidth = targetWidth + Math.max(sanitizedLineWidth * 0.75, 0.4);
      if (outlineMaterial.linewidth !== outlineWidth) {
        outlineMaterial.linewidth = outlineWidth;
        outlineMaterial.needsUpdate = true;
      }
    }

    const followedTrackExists = followedTrackId !== null && trackLinesRef.current.has(followedTrackId);

    trackGroup.visible = visibleCount > 0 || followedTrackExists;

    if (hoveredTrackId !== null) {
      const hoveredResource = trackLinesRef.current.get(hoveredTrackId);
      if (!hoveredResource || !hoveredResource.line.visible) {
        clearHoverState();
      }
    }
  }, [
    clearHoverState,
    followedTrackId,
    hoveredTrackId,
    trackLineWidth,
    trackOpacity,
    trackVisibility,
    tracks
  ]);

  useEffect(() => {
    timeIndexRef.current = clampedTimeIndex;
    updateTrackDrawRanges(clampedTimeIndex);
  }, [clampedTimeIndex, updateTrackDrawRanges]);

  const computeTrackCentroid = useCallback(
    (trackId: number, targetTimeIndex: number) => {
      const track = tracks.find((candidate) => candidate.id === trackId);
      if (!track || track.points.length === 0) {
        return null;
      }

      const maxVisibleTime = targetTimeIndex + 1;
      const epsilon = 1e-3;
      let latestTime = -Infinity;
      let count = 0;
      let sumX = 0;
      let sumY = 0;
      let sumZ = 0;

      for (const point of track.points) {
        if (point.time - maxVisibleTime > epsilon) {
          break;
        }

        if (point.time > latestTime + epsilon) {
          latestTime = point.time;
          count = 1;
          sumX = point.x;
          sumY = point.y;
          sumZ = point.z;
        } else if (Math.abs(point.time - latestTime) <= epsilon) {
          count += 1;
          sumX += point.x;
          sumY += point.y;
          sumZ += point.z;
        }
      }

      if (count === 0) {
        return null;
      }

      const trackGroup = trackGroupRef.current;
      if (!trackGroup) {
        return null;
      }

      const centroidLocal = new THREE.Vector3(sumX / count, sumY / count, sumZ / count);
      trackGroup.updateMatrixWorld(true);
      return trackGroup.localToWorld(centroidLocal);
    },
    [tracks]
  );

  useEffect(() => {
    if (followedTrackId !== null && isHeadModeActive) {
      disableHeadMode();
    }

    followedTrackIdRef.current = followedTrackId;
    if (followedTrackId === null) {
      trackFollowOffsetRef.current = null;
      previousFollowedTrackIdRef.current = null;
      return;
    }

    const movementState = movementStateRef.current;
    if (movementState) {
      movementState.moveForward = false;
      movementState.moveBackward = false;
      movementState.moveLeft = false;
      movementState.moveRight = false;
      movementState.moveUp = false;
      movementState.moveDown = false;
    }

    const camera = cameraRef.current;
    const controls = controlsRef.current;
    const rotationTarget = rotationTargetRef.current;

    if (!camera || !controls || !rotationTarget) {
      return;
    }

    const centroid = computeTrackCentroid(followedTrackId, clampedTimeIndex);
    if (!centroid) {
      return;
    }

    const previousTrackId = previousFollowedTrackIdRef.current;
    previousFollowedTrackIdRef.current = followedTrackId;

    let offset: THREE.Vector3;
    if (previousTrackId === followedTrackId && trackFollowOffsetRef.current) {
      offset = trackFollowOffsetRef.current.clone();
    } else {
      offset = camera.position.clone().sub(rotationTarget);
    }

    rotationTarget.copy(centroid);
    controls.target.copy(centroid);
    camera.position.copy(centroid).add(offset);
    controls.update();

    trackFollowOffsetRef.current = camera.position.clone().sub(rotationTarget);
  }, [
    clampedTimeIndex,
    computeTrackCentroid,
    disableHeadMode,
    followedTrackId,
    isHeadModeActive,
    primaryVolume
  ]);

  const handleResetView = useCallback(() => {
    if (isHeadModeActive) {
      disableHeadMode();
    }

    const controls = controlsRef.current;
    if (!controls) {
      return;
    }
    const camera = cameraRef.current;
    const defaultViewState = defaultViewStateRef.current;
    if (defaultViewState && camera) {
      camera.position.copy(defaultViewState.position);
      controls.target.copy(defaultViewState.target);
      rotationTargetRef.current.copy(defaultViewState.target);
      controls.update();
    } else {
      controls.reset();
      controls.target.copy(rotationTargetRef.current);
      controls.update();
    }
  }, [disableHeadMode, isHeadModeActive]);

  useEffect(() => {
    onRegisterReset(hasRenderableLayer ? handleResetView : null);
    return () => {
      onRegisterReset(null);
    };
  }, [handleResetView, hasRenderableLayer, onRegisterReset]);

  useEffect(() => {
    const container = containerRef.current;
    if (!container) {
      return;
    }

    const renderer = new THREE.WebGLRenderer({ antialias: true, alpha: false });
    renderer.outputColorSpace = THREE.SRGBColorSpace;
    renderer.setPixelRatio(window.devicePixelRatio);
    renderer.setSize(container.clientWidth, container.clientHeight);
    const clearColor = 0x080a0d;
    renderer.setClearColor(clearColor, 1);

    container.appendChild(renderer.domElement);

    const scene = new THREE.Scene();
    scene.background = new THREE.Color(clearColor);

    const trackGroup = new THREE.Group();
    trackGroup.name = 'TrackingOverlay';
    trackGroup.visible = false;
    scene.add(trackGroup);
    trackGroupRef.current = trackGroup;

    const camera = new THREE.PerspectiveCamera(
      38,
      container.clientWidth / container.clientHeight,
      0.0001,
      1000
    );
    camera.position.set(0, 0, 2.5);

    const controls = new OrbitControls(camera, renderer.domElement);
    controls.enableDamping = false;
    controls.dampingFactor = 0;
    controls.enablePan = false;
    controls.rotateSpeed = 0.65;
    controls.zoomSpeed = 0.7;
    controlsRef.current = controls;

    const domElement = renderer.domElement;

    const pointerVector = new THREE.Vector2();
    const raycaster = new (THREE as unknown as { Raycaster: new () => RaycasterLike }).Raycaster();
    raycaster.params.Line = { threshold: 0.02 };
    (raycaster.params as unknown as { Line2?: { threshold: number } }).Line2 = {
      threshold: 0.02
    };
    raycasterRef.current = raycaster;

    const performHoverHitTest = (event: PointerEvent): number | null => {
      const cameraInstance = cameraRef.current;
      const trackGroupInstance = trackGroupRef.current;
      const raycasterInstance = raycasterRef.current;
      if (!cameraInstance || !trackGroupInstance || !raycasterInstance || !trackGroupInstance.visible) {
        clearHoverState();
        return null;
      }

      const rect = domElement.getBoundingClientRect();
      const width = rect.width;
      const height = rect.height;
      if (width <= 0 || height <= 0) {
        clearHoverState();
        return null;
      }

      const offsetX = event.clientX - rect.left;
      const offsetY = event.clientY - rect.top;
      if (offsetX < 0 || offsetY < 0 || offsetX > width || offsetY > height) {
        clearHoverState();
        return null;
      }

      pointerVector.set((offsetX / width) * 2 - 1, -(offsetY / height) * 2 + 1);
      raycasterInstance.setFromCamera(pointerVector, cameraInstance);

      const visibleLines: Line2[] = [];
      for (const resource of trackLinesRef.current.values()) {
        if (resource.line.visible) {
          visibleLines.push(resource.line);
        }
      }

      if (visibleLines.length === 0) {
        clearHoverState();
        return null;
      }

      const intersections = raycasterInstance.intersectObjects(visibleLines, false);
      if (intersections.length === 0) {
        clearHoverState();
        return null;
      }

      const intersection = intersections[0];
      const hitObject = intersection.object as unknown as { userData: Record<string, unknown> };
      const trackId =
        typeof hitObject.userData.trackId === 'number'
          ? (hitObject.userData.trackId as number)
          : null;
      if (trackId === null) {
        clearHoverState();
        return null;
      }

      updateHoverState(trackId, { x: offsetX, y: offsetY });
      return trackId;
    };

    const handlePointerDown = (event: PointerEvent) => {
      const controls = controlsRef.current;
      const cameraInstance = cameraRef.current;
      if (!controls || !cameraInstance) {
        return;
      }

      if (event.button !== 0) {
        return;
      }

      const mode = event.ctrlKey ? 'dolly' : event.shiftKey ? 'pan' : null;

      if (headModeStateRef.current?.isActive) {
        if (!mode) {
          const hitTrackId = performHoverHitTest(event);
          if (hitTrackId !== null) {
            onTrackFollowRequest(hitTrackId);
          }
        }
        return;
      }

      if (!mode) {
        const hitTrackId = performHoverHitTest(event);
        if (hitTrackId !== null) {
          onTrackFollowRequest(hitTrackId);
        }
        return;
      }

      event.preventDefault();
      event.stopPropagation();
      event.stopImmediatePropagation();

      const previousEnablePan = mode === 'pan' ? controls.enablePan : null;
      if (mode === 'pan') {
        controls.enablePan = true;
      }

      clearHoverState();

      pointerStateRef.current = {
        mode,
        pointerId: event.pointerId,
        lastX: event.clientX,
        lastY: event.clientY,
        previousControlsEnabled: controls.enabled,
        previousEnablePan
      };
      controls.enabled = false;

      try {
        domElement.setPointerCapture(event.pointerId);
      } catch (error) {
        // Ignore errors from unsupported pointer capture (e.g., Safari)
      }
    };

    const handlePointerMove = (event: PointerEvent) => {
      const state = pointerStateRef.current;
      if (headModeStateRef.current?.isActive) {
        performHoverHitTest(event);
        return;
      }
      if (!state || event.pointerId !== state.pointerId) {
        performHoverHitTest(event);
        return;
      }

      clearHoverState();

      const controls = controlsRef.current;
      const camera = cameraRef.current;
      if (!controls || !camera) {
        return;
      }

      const deltaX = event.clientX - state.lastX;
      const deltaY = event.clientY - state.lastY;

      if (state.mode === 'pan') {
        (controls as unknown as { pan: (dx: number, dy: number) => void }).pan(deltaX, deltaY);
        rotationTargetRef.current.copy(controls.target);
      } else {
        const rotationTarget = rotationTargetRef.current;
        camera.getWorldDirection(dollyDirection);
        const distance = rotationTarget.distanceTo(camera.position);
        const depthScale = Math.max(distance * 0.0025, 0.0006);
        const moveAmount = -deltaY * depthScale;
        dollyDirection.multiplyScalar(moveAmount);
        camera.position.add(dollyDirection);
        controls.target.copy(rotationTarget);
      }

      controls.update();
      state.lastX = event.clientX;
      state.lastY = event.clientY;
    };

    const handlePointerUp = (event: PointerEvent) => {
      const state = pointerStateRef.current;
      if (headModeStateRef.current?.isActive) {
        performHoverHitTest(event);
        return;
      }
      if (!state || event.pointerId !== state.pointerId) {
        performHoverHitTest(event);
        return;
      }

      const controls = controlsRef.current;
      if (controls) {
        controls.enabled = state.previousControlsEnabled;
        if (state.mode === 'pan' && state.previousEnablePan !== null) {
          controls.enablePan = state.previousEnablePan;
        }
      }

      try {
        domElement.releasePointerCapture(event.pointerId);
      } catch (error) {
        // Ignore errors from unsupported pointer capture (e.g., Safari)
      }

      pointerStateRef.current = null;
      performHoverHitTest(event);
    };

    const handlePointerLeave = () => {
      clearHoverState();
    };

    const pointerDownOptions: AddEventListenerOptions = { capture: true };

    domElement.addEventListener('pointerdown', handlePointerDown, pointerDownOptions);
    domElement.addEventListener('pointermove', handlePointerMove);
    domElement.addEventListener('pointerup', handlePointerUp);
    domElement.addEventListener('pointercancel', handlePointerUp);
    domElement.addEventListener('pointerleave', handlePointerLeave);

    rendererRef.current = renderer;
    sceneRef.current = scene;
    cameraRef.current = camera;

    const handleResize = (entries?: ResizeObserverEntry[]) => {
      const target = containerRef.current;
      if (!target || !rendererRef.current || !cameraRef.current) {
        return;
      }
      const width = target.clientWidth;
      const height = target.clientHeight;
      if (width > 0 && height > 0) {
        setHasMeasured(true);
      }
      rendererRef.current.setSize(width, height);
      if (width > 0 && height > 0) {
        for (const resource of trackLinesRef.current.values()) {
          resource.material.resolution.set(width, height);
          resource.material.needsUpdate = true;
          resource.outlineMaterial.resolution.set(width, height);
          resource.outlineMaterial.needsUpdate = true;
        }
      }
      cameraRef.current.aspect = width / height;
      cameraRef.current.updateProjectionMatrix();
    };

    const resizeObserver = new ResizeObserver((entries) => handleResize(entries));
    resizeObserver.observe(container);
    handleResize();

    const worldUp = new THREE.Vector3(0, 1, 0);
    const forwardVector = new THREE.Vector3();
    const horizontalForward = new THREE.Vector3();
    const rightVector = new THREE.Vector3();
    const movementVector = new THREE.Vector3();
    const dollyDirection = new THREE.Vector3();
    const headOffset = new THREE.Vector3();
    const headCameraPosition = new THREE.Vector3();
    const headBottomLeft = new THREE.Vector3();
    const headBottomRight = new THREE.Vector3();
    const headTopLeft = new THREE.Vector3();

    const applyKeyboardMovement = () => {
      if (headModeStateRef.current?.isActive) {
        return;
      }
      if (followedTrackIdRef.current !== null) {
        return;
      }
      const movementState = movementStateRef.current;
      if (
        !movementState ||
        (!movementState.moveForward &&
          !movementState.moveBackward &&
          !movementState.moveLeft &&
          !movementState.moveRight &&
          !movementState.moveUp &&
          !movementState.moveDown)
      ) {
        return;
      }

      const rotationTarget = rotationTargetRef.current;
      const distance = rotationTarget.distanceTo(camera.position);
      const movementScale = Math.max(distance * 0.0025, 0.0006);

      camera.getWorldDirection(forwardVector).normalize();
      horizontalForward.copy(forwardVector).projectOnPlane(worldUp);
      if (horizontalForward.lengthSq() < 1e-8) {
        horizontalForward.set(0, 0, forwardVector.z >= 0 ? 1 : -1);
      } else {
        horizontalForward.normalize();
      }

      rightVector.crossVectors(horizontalForward, worldUp);
      if (rightVector.lengthSq() < 1e-8) {
        rightVector.set(1, 0, 0);
      } else {
        rightVector.normalize();
      }

      movementVector.set(0, 0, 0);

      if (movementState.moveForward) {
        movementVector.addScaledVector(horizontalForward, movementScale);
      }
      if (movementState.moveBackward) {
        movementVector.addScaledVector(horizontalForward, -movementScale);
      }
      if (movementState.moveLeft) {
        movementVector.addScaledVector(rightVector, -movementScale);
      }
      if (movementState.moveRight) {
        movementVector.addScaledVector(rightVector, movementScale);
      }
      if (movementState.moveUp) {
        movementVector.addScaledVector(worldUp, movementScale);
      }
      if (movementState.moveDown) {
        movementVector.addScaledVector(worldUp, -movementScale);
      }

      if (movementVector.lengthSq() === 0) {
        return;
      }

      camera.position.add(movementVector);
      rotationTarget.add(movementVector);
      controls.target.copy(rotationTarget);
    };

    const applyHeadModeTransform = () => {
      const state = headModeStateRef.current;
      if (!state || !state.isActive) {
        return;
      }

      const pose = headPoseRef.current;
      if (!pose || !pose.normalizedPosition) {
        state.smoothedOffset.multiplyScalar(HEAD_POSE_DECAY);
      } else {
        const normalized = pose.normalizedPosition;
        if (!state.basePose) {
          state.basePose = { ...normalized };
          state.smoothedOffset.set(0, 0, 0);
        }
        headOffset.set(
          normalized.x - state.basePose.x,
          normalized.y - state.basePose.y,
          normalized.z - state.basePose.z
        );
        state.smoothedOffset.lerp(headOffset, HEAD_POSE_SMOOTHING);
        state.lastAppliedTimestamp = pose.timestamp;
      }

      const effectiveOffset = state.smoothedOffset;
      const offsetX = THREE.MathUtils.clamp(effectiveOffset.x, -0.45, 0.45);
      const offsetY = THREE.MathUtils.clamp(effectiveOffset.y, -0.45, 0.45);
      const offsetZ = THREE.MathUtils.clamp(effectiveOffset.z, -0.6, 0.6);

      headCameraPosition
        .copy(state.baseCameraPosition)
        .addScaledVector(state.screenRight, offsetX * state.horizontalScale)
        .addScaledVector(state.screenUp, -offsetY * state.verticalScale)
        .addScaledVector(state.screenNormal, offsetZ * state.depthScale);

      camera.position.copy(headCameraPosition);
      controls.target.copy(state.baseTarget);
      rotationTargetRef.current.copy(state.baseTarget);
      camera.up.copy(state.screenUp);
      camera.lookAt(state.screenCenter);
      camera.updateMatrixWorld(true);

      const halfWidth = state.screenWidth * 0.5;
      const halfHeight = state.screenHeight * 0.5;

      headBottomLeft
        .copy(state.screenCenter)
        .addScaledVector(state.screenRight, -halfWidth)
        .addScaledVector(state.screenUp, -halfHeight);
      headBottomRight
        .copy(state.screenCenter)
        .addScaledVector(state.screenRight, halfWidth)
        .addScaledVector(state.screenUp, -halfHeight);
      headTopLeft
        .copy(state.screenCenter)
        .addScaledVector(state.screenRight, -halfWidth)
        .addScaledVector(state.screenUp, halfHeight);

      applyOffAxisProjection(
        camera,
        headCameraPosition,
        headBottomLeft,
        headBottomRight,
        headTopLeft
      );
    };

    const renderLoop = () => {
      if (headModeStateRef.current?.isActive) {
        applyHeadModeTransform();
      } else {
        applyKeyboardMovement();
      }
      controls.update();

      if (followedTrackIdRef.current !== null) {
        const rotationTarget = rotationTargetRef.current;
        if (rotationTarget) {
          if (!trackFollowOffsetRef.current) {
            trackFollowOffsetRef.current = new THREE.Vector3();
          }
          trackFollowOffsetRef.current.copy(camera.position).sub(rotationTarget);
        }
      }

      const resources = resourcesRef.current;
      for (const resource of resources.values()) {
        const { mesh } = resource;
        mesh.updateMatrixWorld();

        if (resource.mode === '3d') {
          const material = mesh.material as { uniforms?: Record<string, { value: unknown }> };
          const cameraUniform = material.uniforms?.u_cameraPos?.value as
            | THREE.Vector3
            | undefined;
          if (cameraUniform) {
            cameraUniform.copy(camera.position);
            mesh.worldToLocal(cameraUniform);
          }
        }
      }
      renderer.render(scene, camera);
      animationFrameRef.current = requestAnimationFrame(renderLoop);
    };
    renderLoop();

    return () => {
      const controller = headTrackingControllerRef.current;
      if (controller) {
        controller.stop();
      }
      headModeStateRef.current = null;
      headPoseRef.current = null;
      const resources = resourcesRef.current;
      for (const resource of resources.values()) {
        scene.remove(resource.mesh);
        resource.mesh.geometry.dispose();
        resource.mesh.material.dispose();
        resource.texture.dispose();
      }
      resources.clear();

      const trackGroup = trackGroupRef.current;
      if (trackGroup) {
        for (const resource of trackLinesRef.current.values()) {
          trackGroup.remove(resource.line);
          trackGroup.remove(resource.outline);
          resource.geometry.dispose();
          resource.material.dispose();
          resource.outlineMaterial.dispose();
        }
        trackLinesRef.current.clear();
        if (trackGroup.parent) {
          trackGroup.parent.remove(trackGroup);
        }
      }
      trackGroupRef.current = null;
      clearHoverState();

      domElement.removeEventListener('pointerdown', handlePointerDown, pointerDownOptions);
      domElement.removeEventListener('pointermove', handlePointerMove);
      domElement.removeEventListener('pointerup', handlePointerUp);
      domElement.removeEventListener('pointercancel', handlePointerUp);
      domElement.removeEventListener('pointerleave', handlePointerLeave);

      const activePointerState = pointerStateRef.current;
      if (activePointerState && controlsRef.current) {
        controlsRef.current.enabled = activePointerState.previousControlsEnabled;
        if (activePointerState.mode === 'pan' && activePointerState.previousEnablePan !== null) {
          controlsRef.current.enablePan = activePointerState.previousEnablePan;
        }
      }
      pointerStateRef.current = null;

      raycasterRef.current = null;

      if (animationFrameRef.current !== null) {
        cancelAnimationFrame(animationFrameRef.current);
        animationFrameRef.current = null;
      }
      resizeObserver.disconnect();
      controls.dispose();
      renderer.dispose();
      if (renderer.domElement.parentNode) {
        renderer.domElement.parentNode.removeChild(renderer.domElement);
      }
      rendererRef.current = null;
      sceneRef.current = null;
      cameraRef.current = null;
      controlsRef.current = null;
    };
  }, []);

  useEffect(() => {
    const handleKeyChange = (event: KeyboardEvent, isPressed: boolean) => {
      const mappedKey = MOVEMENT_KEY_MAP[event.code];
      if (!mappedKey) {
        return;
      }

      const target = event.target as HTMLElement | null;
      if (target) {
        const tagName = target.tagName;
        const isEditable = target.isContentEditable;
        if (isEditable || tagName === 'INPUT' || tagName === 'TEXTAREA' || tagName === 'SELECT') {
          return;
        }
      }

      event.preventDefault();

      if (followedTrackIdRef.current !== null) {
        return;
      }

      const movementState = movementStateRef.current;
      if (!movementState) {
        return;
      }

      movementState[mappedKey] = isPressed;
    };

    const handleKeyDown = (event: KeyboardEvent) => {
      handleKeyChange(event, true);
    };

    const handleKeyUp = (event: KeyboardEvent) => {
      handleKeyChange(event, false);
    };

    window.addEventListener('keydown', handleKeyDown);
    window.addEventListener('keyup', handleKeyUp);

    return () => {
      window.removeEventListener('keydown', handleKeyDown);
      window.removeEventListener('keyup', handleKeyUp);
      const movementState = movementStateRef.current;
      if (movementState) {
        movementState.moveForward = false;
        movementState.moveBackward = false;
        movementState.moveLeft = false;
        movementState.moveRight = false;
        movementState.moveUp = false;
        movementState.moveDown = false;
      }
    };
  }, []);

  useEffect(() => {
    const removeResource = (key: string) => {
      const resource = resourcesRef.current.get(key);
      if (!resource) {
        return;
      }
      const parent = resource.mesh.parent;
      if (parent) {
        parent.remove(resource.mesh);
      } else {
        const activeScene = sceneRef.current;
        if (activeScene) {
          activeScene.remove(resource.mesh);
        }
      }
      resource.mesh.geometry.dispose();
      resource.mesh.material.dispose();
      resource.texture.dispose();
      resourcesRef.current.delete(key);
    };

    const removeAllResources = () => {
      for (const key of Array.from(resourcesRef.current.keys())) {
        removeResource(key);
      }
    };

    const scene = sceneRef.current;
    const camera = cameraRef.current;
    const controls = controlsRef.current;
    if (!scene || !camera || !controls) {
      removeAllResources();
      currentDimensionsRef.current = null;
      setLayerStats({});
      return;
    }

    const referenceVolume = primaryVolume;

    if (!referenceVolume) {
      if (headModeStateRef.current?.isActive) {
        disableHeadMode();
      }
      removeAllResources();
      currentDimensionsRef.current = null;
      rotationTargetRef.current.set(0, 0, 0);
      controls.target.set(0, 0, 0);
      controls.update();
      defaultViewStateRef.current = {
        position: camera.position.clone(),
        target: controls.target.clone()
      };
      const trackGroup = trackGroupRef.current;
      if (trackGroup) {
        trackGroup.visible = false;
        trackGroup.position.set(0, 0, 0);
        trackGroup.scale.set(1, 1, 1);
      }
      viewerCalibrationRef.current = null;
      setLayerStats({});
      return;
    }

    const { width, height, depth } = referenceVolume;
    const dimensionsChanged =
      !currentDimensionsRef.current ||
      currentDimensionsRef.current.width !== width ||
      currentDimensionsRef.current.height !== height ||
      currentDimensionsRef.current.depth !== depth;

    if (dimensionsChanged) {
      if (headModeStateRef.current?.isActive) {
        disableHeadMode();
      }
      removeAllResources();
      currentDimensionsRef.current = { width, height, depth };

      const maxDimension = Math.max(width, height, depth);
      const scale = 1 / maxDimension;
      const boundingRadius = Math.sqrt(width * width + height * height + depth * depth) * scale * 0.5;
      const fovInRadians = THREE.MathUtils.degToRad(camera.fov * 0.5);
      const distance = boundingRadius / Math.sin(fovInRadians);
      const safeDistance = Number.isFinite(distance) ? distance * 1.2 : 2.5;
      const nearDistance = Math.max(0.0001, boundingRadius * 0.00025);
      const farDistance = Math.max(safeDistance * 5, boundingRadius * 10);
      if (camera.near !== nearDistance || camera.far !== farDistance) {
        camera.near = nearDistance;
        camera.far = farDistance;
        camera.updateProjectionMatrix();
      }
      camera.position.set(0, 0, safeDistance);
      const rotationTarget = rotationTargetRef.current;
      rotationTarget.set(0, 0, 0);
      controls.target.copy(rotationTarget);
      controls.update();
      defaultViewStateRef.current = {
        position: camera.position.clone(),
        target: controls.target.clone()
      };
      controls.saveState();

      const trackGroup = trackGroupRef.current;
      if (trackGroup) {
        const centerOffset = new THREE.Vector3(
          width / 2 - 0.5,
          height / 2 - 0.5,
          depth / 2 - 0.5
        ).multiplyScalar(scale);
        trackGroup.scale.setScalar(scale);
        trackGroup.position.set(-centerOffset.x, -centerOffset.y, -centerOffset.z);
      }
      viewerCalibrationRef.current = {
        screenWidth: referenceVolume.width * scale,
        screenHeight: referenceVolume.height * scale,
        screenCenter: rotationTarget.clone(),
        screenRight: new THREE.Vector3(1, 0, 0),
        screenUp: new THREE.Vector3(0, 1, 0),
        safeDistance: safeDistance
      };
    }

    const calibration = viewerCalibrationRef.current;
    if (calibration) {
      calibration.screenCenter.copy(rotationTargetRef.current);
    }

    const headState = headModeStateRef.current;
    if (headState && headState.isActive && calibration) {
      headState.screenWidth = calibration.screenWidth;
      headState.screenHeight = calibration.screenHeight;
      headState.screenCenter.copy(calibration.screenCenter);
      headState.screenRight.copy(calibration.screenRight).normalize();
      headState.screenUp.copy(calibration.screenUp).normalize();
      headState.screenNormal
        .copy(headState.screenRight)
        .cross(headState.screenUp)
        .normalize();
      const toCamera = headState.baseCameraPosition.clone().sub(headState.screenCenter);
      if (headState.screenNormal.dot(toCamera) < 0) {
        headState.screenNormal.negate();
      }
    }

    const nextStats: Record<string, VolumeStats> = {};
    const seenKeys = new Set<string>();

    layers.forEach((layer, index) => {
      const volume = layer.volume;
      if (!volume) {
        removeResource(layer.key);
        return;
      }

      let cachedPreparation: ReturnType<typeof getCachedTextureData> | null = null;

      const isGrayscale = volume.channels === 1;
      const colormapTexture = getColormapTexture(
        isGrayscale ? layer.color : DEFAULT_LAYER_COLOR
      );

      let resources: VolumeResources | null = resourcesRef.current.get(layer.key) ?? null;

      {
        cachedPreparation = getCachedTextureData(volume);
        const { data: textureData, format: textureFormat } = cachedPreparation;

        const needsRebuild =
          !resources ||
          resources.dimensions.width !== volume.width ||
          resources.dimensions.height !== volume.height ||
          resources.dimensions.depth !== volume.depth ||
          resources.channels !== volume.channels ||
          resources.texture.image.data.length !== textureData.length ||
          resources.texture.format !== textureFormat;

        if (needsRebuild) {
          removeResource(layer.key);

          const texture = new THREE.Data3DTexture(textureData, volume.width, volume.height, volume.depth);
          texture.format = textureFormat;
          texture.type = THREE.UnsignedByteType;
          texture.minFilter = THREE.LinearFilter;
          texture.magFilter = THREE.LinearFilter;
          texture.unpackAlignment = 1;
          texture.colorSpace = THREE.LinearSRGBColorSpace;
          texture.needsUpdate = true;

          const shader = VolumeRenderShader;
          const uniforms = THREE.UniformsUtils.clone(shader.uniforms);
          uniforms.u_data.value = texture;
          uniforms.u_size.value.set(volume.width, volume.height, volume.depth);
          uniforms.u_clim.value.set(0, 1);
          uniforms.u_renderstyle.value = 0;
          uniforms.u_renderthreshold.value = 0.5;
          uniforms.u_cmdata.value = colormapTexture;
          uniforms.u_channels.value = volume.channels;
          uniforms.u_contrast.value = layer.contrast;
          uniforms.u_brightness.value = layer.brightness;

          const material = new THREE.ShaderMaterial({
            uniforms,
            vertexShader: shader.vertexShader,
            fragmentShader: shader.fragmentShader,
            side: THREE.BackSide,
            transparent: true
          });
          const baseMaterial = material as unknown as { depthWrite: boolean };
          baseMaterial.depthWrite = false;

          const geometry = new THREE.BoxGeometry(volume.width, volume.height, volume.depth);
          geometry.translate(volume.width / 2 - 0.5, volume.height / 2 - 0.5, volume.depth / 2 - 0.5);

          const mesh = new THREE.Mesh(geometry, material);
          const maxDimension = Math.max(volume.width, volume.height, volume.depth);
          const scale = 1 / maxDimension;
          mesh.scale.setScalar(scale);

          const centerOffset = new THREE.Vector3(
            volume.width / 2 - 0.5,
            volume.height / 2 - 0.5,
            volume.depth / 2 - 0.5
          ).multiplyScalar(scale);
          mesh.position.set(-centerOffset.x, -centerOffset.y, -centerOffset.z);

          const meshObject = mesh as unknown as { visible: boolean; renderOrder: number };
          meshObject.visible = layer.visible;
          meshObject.renderOrder = index;

          scene.add(mesh);
          mesh.updateMatrixWorld(true);

          const cameraUniform = mesh.material.uniforms.u_cameraPos.value;
          cameraUniform.copy(camera.position);
          mesh.worldToLocal(cameraUniform);

          resourcesRef.current.set(layer.key, {
            mesh,
            texture,
            dimensions: { width: volume.width, height: volume.height, depth: volume.depth },
<<<<<<< HEAD
            channels: volume.channels
=======
            channels: volume.channels,
            mode: viewerMode
          });
        }

        resources = resourcesRef.current.get(layer.key) ?? null;
      } else {
        const maxIndex = Math.max(0, volume.depth - 1);
        const clampedIndex = Math.min(Math.max(zIndex, 0), maxIndex);
        const expectedLength = getExpectedSliceBufferLength(volume);

        const needsRebuild =
          !resources ||
          resources.mode !== viewerMode ||
          resources.dimensions.width !== volume.width ||
          resources.dimensions.height !== volume.height ||
          resources.dimensions.depth !== volume.depth ||
          resources.channels !== volume.channels ||
          !(resources.texture instanceof THREE.DataTexture) ||
          (resources.sliceBuffer?.length ?? 0) !== expectedLength;

        if (needsRebuild) {
          removeResource(layer.key);

          const sliceInfo = prepareSliceTexture(volume, clampedIndex, null);
          const texture = new THREE.DataTexture(
            sliceInfo.data,
            volume.width,
            volume.height,
            sliceInfo.format
          );
          texture.type = THREE.UnsignedByteType;
          texture.minFilter = THREE.LinearFilter;
          texture.magFilter = THREE.LinearFilter;
          texture.unpackAlignment = 1;
          texture.colorSpace = THREE.LinearSRGBColorSpace;
          texture.needsUpdate = true;

          const shader = SliceRenderShader;
          const uniforms = THREE.UniformsUtils.clone(shader.uniforms);
          uniforms.u_slice.value = texture;
          uniforms.u_cmdata.value = colormapTexture;
          uniforms.u_channels.value = volume.channels;
          uniforms.u_contrast.value = layer.contrast;
          uniforms.u_brightness.value = layer.brightness;

          const material = new THREE.ShaderMaterial({
            uniforms,
            vertexShader: shader.vertexShader,
            fragmentShader: shader.fragmentShader,
            transparent: true,
            side: THREE.DoubleSide,
            depthTest: false,
            depthWrite: false
          });

          const geometry = new THREE.PlaneGeometry(volume.width, volume.height);
          geometry.translate(volume.width / 2 - 0.5, volume.height / 2 - 0.5, 0);

          const mesh = new THREE.Mesh(geometry, material);
          const maxDimension = Math.max(volume.width, volume.height, volume.depth);
          const scale = 1 / maxDimension;
          mesh.scale.setScalar(scale);
          const depthCenter = (volume.depth - 1) / 2;
          const offsetX = -(volume.width / 2 - 0.5) * scale;
          const offsetY = -(volume.height / 2 - 0.5) * scale;
          const offsetZ = (clampedIndex - depthCenter) * scale;
          mesh.position.set(offsetX, offsetY, offsetZ);
          const meshObject = mesh as unknown as { visible: boolean; renderOrder: number };
          meshObject.visible = layer.visible;
          meshObject.renderOrder = index;
          if (sliceGroup) {
            sliceGroup.add(mesh);
          } else {
            scene.add(mesh);
          }

          resourcesRef.current.set(layer.key, {
            mesh,
            texture,
            dimensions: { width: volume.width, height: volume.height, depth: volume.depth },
            channels: volume.channels,
            mode: viewerMode,
            sliceBuffer: sliceInfo.data
>>>>>>> fa88aa3b
          });
        }

        resources = resourcesRef.current.get(layer.key) ?? null;
      }

      if (resources) {
        const { mesh } = resources;
        const meshObject = mesh as unknown as { visible: boolean; renderOrder: number };
        meshObject.visible = layer.visible;
        meshObject.renderOrder = index;

        const materialUniforms = (mesh.material as THREE.ShaderMaterial).uniforms;
        materialUniforms.u_channels.value = volume.channels;
        materialUniforms.u_contrast.value = layer.contrast;
        materialUniforms.u_brightness.value = layer.brightness;
        materialUniforms.u_cmdata.value = colormapTexture;

<<<<<<< HEAD
        const preparation = cachedPreparation ?? getCachedTextureData(volume);
        const dataTexture = resources.texture;
        dataTexture.image.data = preparation.data;
        dataTexture.format = preparation.format;
        dataTexture.needsUpdate = true;
        materialUniforms.u_data.value = dataTexture;
=======
        if (resources.mode === '3d') {
          const preparation = cachedPreparation ?? getCachedTextureData(volume);
          const dataTexture = resources.texture as THREE.Data3DTexture;
          dataTexture.image.data = preparation.data;
          dataTexture.format = preparation.format;
          dataTexture.needsUpdate = true;
          materialUniforms.u_data.value = dataTexture;

          const localCameraPosition = camera.position.clone();
          mesh.updateMatrixWorld();
          mesh.worldToLocal(localCameraPosition);
          materialUniforms.u_cameraPos.value.copy(localCameraPosition);
        } else {
          const maxIndex = Math.max(0, volume.depth - 1);
          const clampedIndex = Math.min(Math.max(zIndex, 0), maxIndex);
          const existingBuffer = resources.sliceBuffer ?? null;
          const sliceInfo = prepareSliceTexture(volume, clampedIndex, existingBuffer);
          resources.sliceBuffer = sliceInfo.data;
          const dataTexture = resources.texture as THREE.DataTexture;
          dataTexture.image.data = sliceInfo.data;
          dataTexture.image.width = volume.width;
          dataTexture.image.height = volume.height;
          dataTexture.format = sliceInfo.format;
          dataTexture.needsUpdate = true;
          materialUniforms.u_slice.value = dataTexture;
>>>>>>> fa88aa3b

        const localCameraPosition = camera.position.clone();
        mesh.updateMatrixWorld();
        mesh.worldToLocal(localCameraPosition);
        materialUniforms.u_cameraPos.value.copy(localCameraPosition);
      }

      nextStats[layer.key] = { min: volume.min, max: volume.max };
      seenKeys.add(layer.key);
    });

    for (const key of Array.from(resourcesRef.current.keys())) {
      if (!seenKeys.has(key)) {
        removeResource(key);
      }
    }

    setLayerStats(nextStats);
  }, [disableHeadMode, getColormapTexture, layers]);

  useEffect(() => {
    return () => {
      for (const texture of colormapCacheRef.current.values()) {
        texture.dispose();
      }
      colormapCacheRef.current.clear();
    };
  }, []);

  useEffect(() => {
    return () => {
      const controller = headTrackingControllerRef.current;
      if (controller) {
        controller.removeListener(handleHeadPose);
        controller.dispose();
        headTrackingControllerRef.current = null;
      }
      headModeStateRef.current = null;
      headPoseRef.current = null;
    };
  }, [handleHeadPose]);

  return (
    <div className="volume-viewer">
      <header>
        <div>
          <h2>{title}</h2>
          {primaryVolume ? (
            <p>
              {primaryVolume.width} × {primaryVolume.height} × {primaryVolume.depth} · {primaryVolume.channels} channel
              {primaryVolume.channels > 1 ? 's' : ''}
            </p>
          ) : (
            <p>Select a dataset to preview its 3D volume.</p>
          )}
          {layers.length > 0 ? (
            <div className="viewer-layer-summary">
              {layers.map((layer) => (
                <span
                  key={layer.key}
                  className={layer.visible ? 'layer-pill' : 'layer-pill is-hidden'}
                  aria-label={layer.visible ? `${layer.label} visible` : `${layer.label} hidden`}
                >
                  {layer.label}
                </span>
              ))}
            </div>
          ) : null}
        </div>
        <div className="viewer-meta">
          <div className="head-mode-controls">
            <button
              type="button"
              onClick={toggleHeadMode}
              disabled={headModeButtonDisabled}
              className={isHeadModeActive ? 'head-mode-toggle is-active' : 'head-mode-toggle'}
            >
              {headModeButtonLabel}
            </button>
            <span className={headModeIndicatorClass}>
              {headModeIndicatorLabel}
            </span>
            {headModeError ? <span className="head-mode-error">{headModeError}</span> : null}
          </div>
          <div className="time-info">
            <span>Frame {totalTimepoints === 0 ? 0 : timeIndex + 1}</span>
            <span>/</span>
            <span>{totalTimepoints}</span>
          </div>
        </div>
      </header>

      <section className="viewer-surface">
        {showLoadingOverlay && (
          <div className="overlay">
            <div className="loading-panel">
              <span className="loading-title">Loading dataset…</span>
            </div>
          </div>
        )}
        <div className={`render-surface${hasMeasured ? ' is-ready' : ''}`} ref={containerRef}>
          {hoveredTrackId !== null && tooltipPosition ? (
            <div
              className="track-tooltip"
              style={{ left: `${tooltipPosition.x}px`, top: `${tooltipPosition.y}px` }}
              role="status"
              aria-live="polite"
            >
              Track #{hoveredTrackId}
            </div>
          ) : null}
        </div>
      </section>

    {totalTimepoints > 0 && (
      <section className="time-controls">
        <button
          type="button"
          onClick={onTogglePlayback}
          disabled={isLoading || totalTimepoints <= 1}
          className={isPlaying ? 'playing' : ''}
        >
          {isPlaying ? 'Pause' : 'Play'}
        </button>
        <input
          type="range"
          min={0}
          max={Math.max(0, totalTimepoints - 1)}
          value={clampedTimeIndex}
          onChange={(event) => onTimeIndexChange(Number(event.target.value))}
          disabled={isLoading || totalTimepoints <= 1}
        />
        <span className="time-label">
          {totalTimepoints === 0 ? 0 : clampedTimeIndex + 1} / {totalTimepoints}
        </span>
      </section>
    )}

      {Object.keys(layerStats).length > 0 && (
        <footer className="viewer-stats">
          <span className="viewer-stats-title">Intensity normalization</span>
          <ul>
            {layers
              .filter((layer) => layerStats[layer.key])
              .map((layer) => {
                const stats = layerStats[layer.key];
                if (!stats) {
                  return null;
                }
                return (
                  <li key={layer.key} className={layer.visible ? '' : 'is-hidden'}>
                    <span className="layer-label">{layer.label}</span>
                    <span className="layer-range">
                      {stats.min.toFixed(3)} – {stats.max.toFixed(3)}
                    </span>
                  </li>
                );
              })}
          </ul>
        </footer>
      )}
    </div>
  );
}

export default VolumeViewer;<|MERGE_RESOLUTION|>--- conflicted
+++ resolved
@@ -1740,9 +1740,6 @@
             mesh,
             texture,
             dimensions: { width: volume.width, height: volume.height, depth: volume.depth },
-<<<<<<< HEAD
-            channels: volume.channels
-=======
             channels: volume.channels,
             mode: viewerMode
           });
@@ -1827,7 +1824,6 @@
             channels: volume.channels,
             mode: viewerMode,
             sliceBuffer: sliceInfo.data
->>>>>>> fa88aa3b
           });
         }
 
@@ -1846,14 +1842,6 @@
         materialUniforms.u_brightness.value = layer.brightness;
         materialUniforms.u_cmdata.value = colormapTexture;
 
-<<<<<<< HEAD
-        const preparation = cachedPreparation ?? getCachedTextureData(volume);
-        const dataTexture = resources.texture;
-        dataTexture.image.data = preparation.data;
-        dataTexture.format = preparation.format;
-        dataTexture.needsUpdate = true;
-        materialUniforms.u_data.value = dataTexture;
-=======
         if (resources.mode === '3d') {
           const preparation = cachedPreparation ?? getCachedTextureData(volume);
           const dataTexture = resources.texture as THREE.Data3DTexture;
@@ -1879,7 +1867,6 @@
           dataTexture.format = sliceInfo.format;
           dataTexture.needsUpdate = true;
           materialUniforms.u_slice.value = dataTexture;
->>>>>>> fa88aa3b
 
         const localCameraPosition = camera.position.clone();
         mesh.updateMatrixWorld();
