--- conflicted
+++ resolved
@@ -320,29 +320,11 @@
       if (!target || !rendererRef.current || !cameraRef.current) {
         return;
       }
-<<<<<<< HEAD
-
-      let width = target.clientWidth;
-      let height = target.clientHeight;
-
-      if (entries && entries.length > 0) {
-        const entry = entries[0];
-        width = Math.round(entry.contentRect.width);
-        height = Math.round(entry.contentRect.height);
-      }
-
-      if (width <= 0 || height <= 0) {
-        return;
-      }
-
-      setHasMeasured((previous) => (previous ? previous : true));
-=======
       const width = target.clientWidth;
       const height = target.clientHeight;
       if (width > 0 && height > 0) {
         setHasMeasured(true);
       }
->>>>>>> 50be9956
       rendererRef.current.setSize(width, height);
       cameraRef.current.aspect = width / height;
       cameraRef.current.updateProjectionMatrix();
