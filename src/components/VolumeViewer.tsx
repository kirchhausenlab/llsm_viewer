--- conflicted
+++ resolved
@@ -513,8 +513,6 @@
     }
   );
   const hudRefs = useVrHudRefs();
-<<<<<<< HEAD
-=======
   const {
     setVrPlaybackHudPlacementPosition,
     setVrChannelsHudPlacementPosition,
@@ -530,7 +528,6 @@
     setVrChannelsHudVisible,
     setVrTracksHudVisible,
   } = useVrHudPlacement(hudRefs);
->>>>>>> c82f9081
   const sliderLocalPointRef = useRef(new THREE.Vector3());
 
   const updateVolumeHandles = useCallback(() => {
@@ -705,7 +702,6 @@
   const renderVrTracksHud = useCallback((hud: VrTracksHud, state: VrTracksState) => {
     renderVrTracksHudContent(hud, state);
   }, []);
-<<<<<<< HEAD
 
   const getHudQuaternionFromAngles = useCallback((yaw: number, pitch: number) => {
     const yawQuaternion = hudRefs.yaw.quaternion.current;
@@ -960,8 +956,6 @@
     [constrainHudPlacementPosition, updateHudGroupFromPlacement]
   );
 
-=======
->>>>>>> c82f9081
   const computeVolumeHudFrame = useCallback(() => {
     const baseOffset = volumeRootBaseOffsetRef.current;
     const volumeRootGroup = volumeRootGroupRef.current;
@@ -995,7 +989,6 @@
     return { center, forward, right, up, yaw, pitch };
   }, []);
 
-<<<<<<< HEAD
   const refreshVrHudPlacements = useCallback(() => {
     updateHudGroupFromPlacement(
       hudRefs.playback.current,
@@ -1011,8 +1004,6 @@
     );
   }, [updateHudGroupFromPlacement]);
 
-=======
->>>>>>> c82f9081
   const handleContainerRef = useCallback((node: HTMLDivElement | null) => {
     containerRef.current = node;
     setContainerNode(node);
@@ -1223,7 +1214,6 @@
     [applyVrPlaybackHoverState]
   );
 
-<<<<<<< HEAD
   const setVrChannelsHudVisible = useCallback((visible: boolean) => {
     const hud = hudRefs.channels.current;
     if (!hud) {
@@ -1246,8 +1236,6 @@
     }
   }, []);
 
-=======
->>>>>>> c82f9081
   const setPreferredXrSessionMode = useCallback(
     (mode: 'immersive-vr' | 'immersive-ar') => {
       xrPreferredSessionModeRef.current = mode;
