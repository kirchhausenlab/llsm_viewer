import type * as THREE from 'three';

import type { TrackColorMode } from '../../../types/tracks';

export type VrUiTargetType =
  | 'playback-play-toggle'
  | 'playback-slider'
  | 'playback-fps-slider'
  | 'playback-reset-volume'
  | 'playback-reset-hud'
  | 'playback-exit-vr'
  | 'playback-toggle-mode'
  | 'playback-panel'
  | 'playback-panel-yaw'
  | 'playback-panel-pitch'
  | 'playback-panel-grab'
  | 'channels-panel'
  | 'channels-panel-grab'
  | 'channels-panel-yaw'
  | 'channels-panel-pitch'
  | 'channels-tab'
  | 'channels-visibility'
  | 'channels-solo'
  | 'channels-reset'
  | 'channels-layer'
  | 'channels-solo'
  | 'channels-slider'
  | 'channels-color'
  | 'channels-render-style'
  | 'channels-sampling'
  | 'channels-invert'
  | 'channels-auto-contrast'
  | 'tracks-panel'
  | 'tracks-panel-grab'
  | 'tracks-panel-yaw'
  | 'tracks-panel-pitch'
  | 'tracks-tab'
  | 'tracks-stop-follow'
  | 'tracks-slider'
  | 'tracks-scroll'
  | 'tracks-color'
  | 'tracks-color-mode'
  | 'tracks-master-toggle'
  | 'tracks-toggle'
  | 'tracks-follow'
  | 'volume-translate-handle'
  | 'volume-scale-handle'
  | 'volume-yaw-handle'
  | 'volume-pitch-handle';

export type VrUiTarget = { type: VrUiTargetType; object: THREE.Object3D; data?: unknown };

export type PlaybackState = {
  isPlaying: boolean;
  playbackDisabled: boolean;
  playbackLabel: string;
  fps: number;
  timeIndex: number;
  totalTimepoints: number;
  onTogglePlayback: () => void;
  onTimeIndexChange: (nextIndex: number) => void;
  onFpsChange: (value: number) => void;
  passthroughSupported: boolean;
  preferredSessionMode: 'immersive-vr' | 'immersive-ar';
  currentSessionMode: 'immersive-vr' | 'immersive-ar' | null;
};

export type PlaybackLoopState = { lastTimestamp: number | null; accumulator: number };

export type VrHoverState = {
  play: boolean;
  playbackSlider: boolean;
  playbackSliderActive: boolean;
  fpsSlider: boolean;
  fpsSliderActive: boolean;
  resetVolume: boolean;
  resetHud: boolean;
  exit: boolean;
  mode: boolean;
};

export type VrPlaybackHud = {
  group: THREE.Group;
  panel: THREE.Mesh;
  panelTranslateHandle: THREE.Mesh;
  panelYawHandles: THREE.Mesh[];
  panelPitchHandle: THREE.Mesh;
  resetVolumeButton: THREE.Mesh;
  resetHudButton: THREE.Mesh;
  playButton: THREE.Mesh;
  playIcon: THREE.Object3D;
  pauseGroup: THREE.Object3D;
  exitButton: THREE.Mesh;
  exitIcon: THREE.Object3D;
  modeButton: THREE.Mesh;
  modeVrIcon: THREE.Object3D;
  modeArIcon: THREE.Object3D;
  playbackSliderGroup: THREE.Group;
  playbackSliderTrack: THREE.Mesh;
  playbackSliderFill: THREE.Mesh;
  playbackSliderKnob: THREE.Mesh;
  playbackSliderHitArea: THREE.Mesh;
  playbackSliderWidth: number;
  fpsSliderGroup: THREE.Group;
  fpsSliderTrack: THREE.Mesh;
  fpsSliderFill: THREE.Mesh;
  fpsSliderKnob: THREE.Mesh;
  fpsSliderHitArea: THREE.Mesh;
  fpsSliderWidth: number;
  labelMesh: THREE.Mesh;
  labelTexture: THREE.CanvasTexture;
  labelCanvas: HTMLCanvasElement | null;
  labelContext: CanvasRenderingContext2D | null;
  labelText: string;
  fpsLabelMesh: THREE.Mesh;
  fpsLabelTexture: THREE.CanvasTexture;
  fpsLabelCanvas: HTMLCanvasElement | null;
  fpsLabelContext: CanvasRenderingContext2D | null;
  fpsLabelText: string;
  interactables: THREE.Object3D[];
  resetVolumeButtonBaseColor: THREE.Color;
  resetHudButtonBaseColor: THREE.Color;
  playButtonBaseColor: THREE.Color;
  playbackSliderTrackBaseColor: THREE.Color;
  playbackSliderKnobBaseColor: THREE.Color;
  fpsSliderTrackBaseColor: THREE.Color;
  fpsSliderKnobBaseColor: THREE.Color;
  exitButtonBaseColor: THREE.Color;
  modeButtonBaseColor: THREE.Color;
  modeButtonActiveColor: THREE.Color;
  modeButtonDisabledColor: THREE.Color;
  hoverHighlightColor: THREE.Color;
  resetVolumeButtonRadius: number;
  resetHudButtonRadius: number;
  exitButtonRadius: number;
  modeButtonRadius: number;
  cachedPosition: THREE.Vector3;
  cachedYaw: number;
  cachedPitch: number;
  cacheDirty: boolean;
};

export type VrChannelsSliderKey =
  | 'windowMin'
  | 'windowMax'
  | 'contrast'
  | 'brightness'
  | 'xOffset'
  | 'yOffset';

export type VrChannelsSliderDefinition = {
  key: VrChannelsSliderKey;
  label: string;
  value: number;
  min: number;
  max: number;
  step: number;
  formatter: (value: number) => string;
  disabled: boolean;
  axis?: 'x' | 'y';
};

export type VrChannelsInteractiveRegion = {
  targetType:
    | 'channels-tab'
    | 'channels-visibility'
    | 'channels-solo'
    | 'channels-reset'
    | 'channels-layer'
    | 'channels-solo'
    | 'channels-slider'
    | 'channels-color'
    | 'channels-render-style'
    | 'channels-sampling'
    | 'channels-invert'
    | 'channels-auto-contrast';
  channelId: string;
  layerKey?: string;
  sliderKey?: VrChannelsSliderKey;
  color?: string;
  min?: number;
  max?: number;
  step?: number;
  axis?: 'x' | 'y';
  disabled?: boolean;
  bounds: { minX: number; maxX: number; minY: number; maxY: number };
  sliderTrack?: { minX: number; maxX: number; y: number };
};

export type VrChannelsHud = {
  group: THREE.Group;
  background: THREE.Mesh;
  panel: THREE.Mesh;
  panelTranslateHandle: THREE.Mesh;
  panelYawHandles: THREE.Mesh[];
  panelPitchHandle: THREE.Mesh;
  panelTexture: THREE.CanvasTexture;
  panelCanvas: HTMLCanvasElement | null;
  panelContext: CanvasRenderingContext2D | null;
  panelDisplayWidth: number;
  panelDisplayHeight: number;
  pixelRatio: number;
  interactables: THREE.Object3D[];
  regions: VrChannelsInteractiveRegion[];
  width: number;
  height: number;
  hoverRegion: VrChannelsInteractiveRegion | null;
  cachedPosition: THREE.Vector3;
  cachedYaw: number;
  cachedPitch: number;
  cacheDirty: boolean;
};

export type VolumeHudFrame = {
  center: THREE.Vector3;
  forward: THREE.Vector3;
  right: THREE.Vector3;
  up: THREE.Vector3;
  yaw: number;
  pitch: number;
};

export type VrChannelsState = {
  channels: Array<{
    id: string;
    name: string;
    visible: boolean;
    activeLayerKey: string | null;
    layers: Array<{
      key: string;
      label: string;
      hasData: boolean;
      isGrayscale: boolean;
      isSegmentation: boolean;
      defaultWindow: { windowMin: number; windowMax: number } | null;
      histogram: Uint32Array | null;
      settings: {
        sliderRange: number;
        minSliderIndex: number;
        maxSliderIndex: number;
        brightnessSliderIndex: number;
        contrastSliderIndex: number;
        windowMin: number;
        windowMax: number;
        color: string;
        xOffset: number;
        yOffset: number;
        renderStyle: 0 | 1;
        invert: boolean;
        samplingMode: 'linear' | 'nearest';
      };
    }>;
  }>;
  activeChannelId: string | null;
};

export type VrTracksSliderKey = 'opacity' | 'lineWidth';

export type VrTracksInteractiveRegion = {
  targetType:
    | 'tracks-tab'
    | 'tracks-stop-follow'
    | 'tracks-slider'
    | 'tracks-scroll'
    | 'tracks-color'
    | 'tracks-color-mode'
    | 'tracks-master-toggle'
    | 'tracks-toggle'
    | 'tracks-follow';
  channelId: string;
  trackId?: string;
  sliderKey?: VrTracksSliderKey;
  color?: string;
  min?: number;
  max?: number;
  step?: number;
  bounds: { minX: number; maxX: number; minY: number; maxY: number };
  sliderTrack?: { minX: number; maxX: number; y: number };
  verticalSliderTrack?: {
    x: number;
    minY: number;
    maxY: number;
    inverted?: boolean;
    visibleRows?: number;
    totalRows?: number;
  };
  disabled?: boolean;
};

export type VrTracksHud = {
  group: THREE.Group;
  panel: THREE.Mesh;
  panelTranslateHandle: THREE.Mesh;
  panelYawHandles: THREE.Mesh[];
  panelPitchHandle: THREE.Mesh;
  panelTexture: THREE.CanvasTexture;
  panelCanvas: HTMLCanvasElement | null;
  panelContext: CanvasRenderingContext2D | null;
  panelDisplayWidth: number;
  panelDisplayHeight: number;
  pixelRatio: number;
  interactables: THREE.Object3D[];
  regions: VrTracksInteractiveRegion[];
  width: number;
  height: number;
  hoverRegion: VrTracksInteractiveRegion | null;
  cachedPosition: THREE.Vector3;
  cachedYaw: number;
  cachedPitch: number;
  cacheDirty: boolean;
};

export type VrTracksState = {
  channels: Array<{
    id: string;
    name: string;
    opacity: number;
    lineWidth: number;
    colorMode: TrackColorMode;
    totalTracks: number;
    visibleTracks: number;
    followedTrackId: string | null;
    scrollOffset: number;
    tracks: Array<{
      id: string;
      trackNumber: number;
      label: string;
      color: string;
      explicitVisible: boolean;
      visible: boolean;
      isFollowed: boolean;
      isSelected: boolean;
    }>;
  }>;
  activeChannelId: string | null;
};

export type VolumeScaleState = {
  baseLength: number;
  direction: THREE.Vector3;
};

export type ControllerEntry = {
  controller: THREE.Group;
  grip: THREE.Group;
  ray: THREE.Line;
  rayGeometry: THREE.BufferGeometry;
  rayMaterial: THREE.Material;
  touchIndicator: THREE.Mesh;
  raycaster: THREE.Raycaster;
  onConnected: (event: { data?: { targetRayMode?: string; gamepad?: Gamepad } }) => void;
<<<<<<< HEAD
  onDisconnected: (event?: XRInputSourceEvent) => void;
  onSelectStart: (event?: XRInputSourceEvent) => void;
  onSelectEnd: (event?: XRInputSourceEvent) => void;
=======
  onDisconnected: (event: XRInputSourceEvent) => void;
  onSelectStart: (event: XRInputSourceEvent) => void;
  onSelectEnd: (event: XRInputSourceEvent) => void;
>>>>>>> 78183dc2
  isConnected: boolean;
  targetRayMode: string | null;
  gamepad: Gamepad | null;
  hoverTrackId: string | null;
  hoverUiTarget: VrUiTarget | null;
  activeUiTarget: VrUiTarget | null;
  hoverUiPoint: THREE.Vector3;
  hasHoverUiPoint: boolean;
  hoverPoint: THREE.Vector3;
  rayOrigin: THREE.Vector3;
  rayDirection: THREE.Vector3;
  rayLength: number;
  isSelecting: boolean;
  hudGrabOffsets: { playback: THREE.Vector3 | null; channels: THREE.Vector3 | null; tracks: THREE.Vector3 | null };
  translateGrabOffset: THREE.Vector3 | null;
  scaleGrabOffset: THREE.Vector3 | null;
  volumeScaleState: VolumeScaleState | null;
  volumeRotationState:
    | {
        mode: 'yaw';
        initialYaw: number;
        initialAngle: number;
        basisForward: THREE.Vector3;
        basisRight: THREE.Vector3;
      }
    | {
        mode: 'pitch';
        initialPitch: number;
        initialAngle: number;
        basisForward: THREE.Vector3;
      }
    | null;
  hudRotationState:
    | {
        hud: 'playback' | 'channels' | 'tracks';
        mode: 'yaw';
        initialYaw: number;
        initialAngle: number;
        basisForward: THREE.Vector3;
        basisRight: THREE.Vector3;
      }
    | {
        hud: 'playback' | 'channels' | 'tracks';
        mode: 'pitch';
        initialPitch: number;
        initialAngle: number;
        basisForward: THREE.Vector3;
      }
    | null;
};

export type VrHudPlacement = { position: THREE.Vector3; yaw: number; pitch: number };

export type WebXRFoveationManager = THREE.WebXRManager & {
  getFoveation?: () => number | undefined;
  setFoveation?: (value: number) => void;
};

export type RaycasterLike = {
  params: { Line?: { threshold: number } } & Record<string, unknown>;
  setFromCamera: (coords: THREE.Vector2, camera: THREE.PerspectiveCamera) => void;
  intersectObjects: (objects: THREE.Object3D[], recursive?: boolean) => Array<{ object: THREE.Object3D }>;
};<|MERGE_RESOLUTION|>--- conflicted
+++ resolved
@@ -349,15 +349,9 @@
   touchIndicator: THREE.Mesh;
   raycaster: THREE.Raycaster;
   onConnected: (event: { data?: { targetRayMode?: string; gamepad?: Gamepad } }) => void;
-<<<<<<< HEAD
   onDisconnected: (event?: XRInputSourceEvent) => void;
   onSelectStart: (event?: XRInputSourceEvent) => void;
   onSelectEnd: (event?: XRInputSourceEvent) => void;
-=======
-  onDisconnected: (event: XRInputSourceEvent) => void;
-  onSelectStart: (event: XRInputSourceEvent) => void;
-  onSelectEnd: (event: XRInputSourceEvent) => void;
->>>>>>> 78183dc2
   isConnected: boolean;
   targetRayMode: string | null;
   gamepad: Gamepad | null;
