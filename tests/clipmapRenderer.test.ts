import assert from 'node:assert/strict';
import * as THREE from 'three';

import { VolumeClipmapManager } from '../src/components/viewers/volume-viewer/rendering/clipmap.ts';
import type { StreamableNormalizedVolume } from '../src/components/viewers/VolumeViewer.types.ts';
import type { NormalizedVolume } from '../src/core/volumeProcessing.ts';
import type { MinimalZarrArray } from '../src/data/zarr.ts';
import { ZarrVolumeSource } from '../src/data/ZarrVolumeSource.ts';

console.log('Starting clipmap renderer tests');

(async () => {
  const size = 8;
  const channels = 1;
  const normalized = new Uint8Array(size * size * size * channels);
  normalized.forEach((_, index) => {
    normalized[index] = index % 255;
  });

  const volume: NormalizedVolume = {
    width: size,
    height: size,
    depth: size,
    channels,
    dataType: 'uint8',
    chunkShape: [4, 4, 4],
    normalized,
    min: 0,
    max: 255
  };

  const clipmap = new VolumeClipmapManager(volume, 4);
  assert.equal(clipmap.getActiveLevelCount(), 2);
  assert.equal(clipmap.getScale(0), 1);
  assert.equal(clipmap.getScale(1), 2);

  const target = new THREE.Vector3(4, 4, 4);
  await clipmap.update(target);
  clipmap.uploadPending();

  const firstLevel = clipmap.levels[0];
  assert.deepEqual(firstLevel.origin.toArray(), [0, 0, 0]);
  assert.equal(firstLevel.buffer[0], normalized[0]);
  const expectedIndex = (((0 * size + 1) * size + 1) * channels) | 0;
  assert.equal(firstLevel.buffer[5], normalized[expectedIndex]);
  assert.equal(firstLevel.needsUpload, false);

  clipmap.setInteractionLod(true);

  const uniforms = {
    u_clipmapTextures: { value: new Array(6).fill(null) as (THREE.Data3DTexture | null)[] },
    u_clipmapOrigins: { value: new Array(6).fill(null).map(() => new THREE.Vector3()) },
    u_clipmapScales: { value: new Array(6).fill(0) },
    u_clipmapLevelCount: { value: 0 },
    u_clipmapSize: { value: 0 },
    u_minClipLevel: { value: 0 },
    u_useClipmap: { value: 0 },
  } as const;

  const material = new THREE.ShaderMaterial({ uniforms, vertexShader: '', fragmentShader: '' });
  clipmap.applyToMaterial(material);

  assert.equal(uniforms.u_clipmapLevelCount.value, 2);
  assert.equal(uniforms.u_clipmapSize.value, 4);
  assert.equal(uniforms.u_minClipLevel.value, 1);
  assert.equal(uniforms.u_useClipmap.value, 1);
  assert.equal(uniforms.u_clipmapOrigins.value[0]?.x, 0);

  const streamingSize = 4;
  const streamingData = new Uint8Array(streamingSize * streamingSize * streamingSize).fill(7);
  const streamingChunks: [number, number, number, number, number] = [
    1,
    1,
    streamingSize,
    streamingSize,
    streamingSize,
  ];
  const streamingArray: MinimalZarrArray = {
    shape: [1, 1, streamingSize, streamingSize, streamingSize],
    chunks: streamingChunks,
    dtype: '<u1',
    async getChunk() {
      return { data: streamingData } as any;
    },
  };
  const streamingSource = new ZarrVolumeSource([
    {
      level: 0,
      array: streamingArray,
      dataType: 'uint8',
      shape: [1, 1, streamingSize, streamingSize, streamingSize],
      chunkShape: streamingChunks,
    },
  ]);
  const streamingVolume: StreamableNormalizedVolume = {
    width: streamingSize,
    height: streamingSize,
    depth: streamingSize,
    channels: 1,
    dataType: 'uint8',
    normalized: new Uint8Array(streamingSize * streamingSize * streamingSize),
    min: 0,
    max: 255,
    chunkShape: [streamingSize, streamingSize, streamingSize],
    streamingSource,
    streamingBaseShape: [1, 1, streamingSize, streamingSize, streamingSize],
  };
  const streamingClipmap = new VolumeClipmapManager(streamingVolume, 2);
  await streamingClipmap.update(new THREE.Vector3(streamingSize / 2, streamingSize / 2, streamingSize / 2));
  const coarseLevel = streamingClipmap.levels[streamingClipmap.levels.length - 1];
  assert.equal(coarseLevel.buffer[0], 7);
  assert.equal(coarseLevel.needsUpload, false);

<<<<<<< HEAD
  const mipLevels = [
    { level: 0, shape: [1, 1, 8, 8, 8], chunkShape: [1, 1, 4, 4, 4] },
    { level: 1, shape: [1, 1, 4, 4, 4], chunkShape: [1, 1, 2, 2, 2] },
    { level: 2, shape: [1, 1, 2, 2, 2], chunkShape: [1, 1, 2, 2, 2] },
  ];
  const regionRequests: Array<{ mip: number; offset: number[]; shape: number[] }> = [];
  const multiMipSource = {
    getMipLevels: () => mipLevels.map((entry) => entry.level),
    getMip: (level: number) => {
      const entry = mipLevels.find((candidate) => candidate.level === level);
      if (!entry) {
        throw new Error(`Missing mip level ${level}`);
      }
      return entry as any;
    },
    async readRegion(request: any) {
      regionRequests.push({ mip: request.mipLevel, offset: [...request.offset], shape: [...request.shape] });
      const [cSize, zSize, ySize, xSize] = request.shape as number[];
      return new Uint8Array(cSize * zSize * ySize * xSize);
    },
  } as unknown as ZarrVolumeSource;

  const multiMipVolume: StreamableNormalizedVolume = {
    width: 8,
    height: 8,
    depth: 8,
    channels: 1,
    dataType: 'uint8',
    normalized: new Uint8Array(8 * 8 * 8),
    min: 0,
    max: 255,
    chunkShape: [4, 4, 4],
    streamingSource: multiMipSource,
    streamingBaseShape: mipLevels[0].shape,
    streamingBaseChunkShape: mipLevels[0].chunkShape,
  };

  const multiMipClipmap = new VolumeClipmapManager(multiMipVolume, 2);
  await multiMipClipmap.update(new THREE.Vector3(4, 4, 4));

  const requestedMips = regionRequests.map((entry) => entry.mip).sort((a, b) => a - b);
  assert.deepEqual(requestedMips, [0, 1, 2]);

  const mip2Request = regionRequests.find((entry) => entry.mip === 2);
  assert.deepEqual(mip2Request?.shape, [1, 2, 2, 2]);
  assert.deepEqual(mip2Request?.offset, [0, 0, 0, 0]);

  multiMipClipmap.dispose();
=======
  const uint16Size = 4;
  const uint16Value = 1234;
  const uint16Data = new Uint16Array(uint16Size * uint16Size * uint16Size).fill(uint16Value);
  const uint16Chunks: [number, number, number, number, number] = [1, 1, uint16Size, uint16Size, uint16Size];
  const uint16Array: MinimalZarrArray = {
    shape: [1, 1, uint16Size, uint16Size, uint16Size],
    chunks: uint16Chunks,
    dtype: '<u2',
    async getChunk() {
      return { data: uint16Data } as any;
    },
  };
  const uint16Source = new ZarrVolumeSource([
    {
      level: 0,
      array: uint16Array,
      dataType: 'uint16',
      shape: [1, 1, uint16Size, uint16Size, uint16Size],
      chunkShape: uint16Chunks,
    },
  ]);
  const uint16Volume: StreamableNormalizedVolume = {
    width: uint16Size,
    height: uint16Size,
    depth: uint16Size,
    channels: 1,
    dataType: 'uint16',
    normalized: new Uint8Array(uint16Size * uint16Size * uint16Size),
    min: 0,
    max: 65535,
    chunkShape: [uint16Size, uint16Size, uint16Size],
    streamingSource: uint16Source,
    streamingBaseShape: [1, 1, uint16Size, uint16Size, uint16Size],
  };
  const uint16Clipmap = new VolumeClipmapManager(uint16Volume, 2);
  await uint16Clipmap.update(new THREE.Vector3(uint16Size / 2, uint16Size / 2, uint16Size / 2));
  const uint16Level = uint16Clipmap.levels[0];
  assert(uint16Level.buffer instanceof Uint16Array);
  assert.equal(uint16Level.texture.type, THREE.UnsignedShortType);
  assert.equal(uint16Level.buffer[0], uint16Value);
  uint16Clipmap.dispose();
>>>>>>> c4aa5e7e
  streamingClipmap.dispose();
  clipmap.dispose();
  console.log('clipmap renderer tests passed');
})().catch((error) => {
  console.error(error);
  process.exit(1);
});<|MERGE_RESOLUTION|>--- conflicted
+++ resolved
@@ -111,7 +111,6 @@
   assert.equal(coarseLevel.buffer[0], 7);
   assert.equal(coarseLevel.needsUpload, false);
 
-<<<<<<< HEAD
   const mipLevels = [
     { level: 0, shape: [1, 1, 8, 8, 8], chunkShape: [1, 1, 4, 4, 4] },
     { level: 1, shape: [1, 1, 4, 4, 4], chunkShape: [1, 1, 2, 2, 2] },
@@ -160,7 +159,6 @@
   assert.deepEqual(mip2Request?.offset, [0, 0, 0, 0]);
 
   multiMipClipmap.dispose();
-=======
   const uint16Size = 4;
   const uint16Value = 1234;
   const uint16Data = new Uint16Array(uint16Size * uint16Size * uint16Size).fill(uint16Value);
@@ -202,7 +200,6 @@
   assert.equal(uint16Level.texture.type, THREE.UnsignedShortType);
   assert.equal(uint16Level.buffer[0], uint16Value);
   uint16Clipmap.dispose();
->>>>>>> c4aa5e7e
   streamingClipmap.dispose();
   clipmap.dispose();
   console.log('clipmap renderer tests passed');
