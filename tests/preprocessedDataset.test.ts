import assert from 'node:assert/strict';
import { createHash } from 'node:crypto';

import { zipSync, unzipSync } from 'fflate';

import {
  exportPreprocessedDataset,
  importPreprocessedDataset,
  type ChannelExportMetadata,
  type PreprocessedManifest
} from '../src/utils/preprocessedDataset.ts';
import type { LoadedLayer } from '../src/types/layers.ts';
import type { NormalizedVolume } from '../src/volumeProcessing.ts';

const encoder = new TextEncoder();
const decoder = new TextDecoder();

console.log('Starting preprocessed dataset import/export tests');

(async () => {
  try {
    const structuralData = new Uint8Array([0, 32, 64, 96, 128, 160, 192, 224]);
    const structuralVolume: NormalizedVolume = {
      width: 4,
      height: 2,
      depth: 1,
      channels: 1,
      dataType: 'uint8',
      normalized: structuralData,
      min: 0,
      max: 255
    };

    const segmentationA = new Uint8Array([0, 0, 0, 0, 255, 128, 64, 255]);
    const segmentationB = new Uint8Array([10, 20, 30, 255, 40, 50, 60, 255]);
    const segmentationVolumes: NormalizedVolume[] = [
      {
        width: 2,
        height: 2,
        depth: 1,
        channels: 4,
        dataType: 'uint8',
        normalized: segmentationA,
        min: 0,
        max: 1
      },
      {
        width: 2,
        height: 2,
        depth: 1,
        channels: 4,
        dataType: 'uint8',
        normalized: segmentationB,
        min: 0,
        max: 1
      }
    ];

    const layers: LoadedLayer[] = [
      {
        key: 'structural',
        label: 'Structural',
        channelId: 'channel-a',
        volumes: [structuralVolume],
        isSegmentation: false
      },
      {
        key: 'labels',
        label: 'Labels',
        channelId: 'channel-a',
        volumes: segmentationVolumes,
        isSegmentation: true
      }
    ];

    const channels: ChannelExportMetadata[] = [
      {
        id: 'channel-a',
        name: 'Channel A',
        trackEntries: [
          ['track_id', 't', 'x', 'y', 'z'],
          ['track-1', '0', '10', '15', '5']
        ]
      }
    ];

    const exportResult = await exportPreprocessedDataset({ layers, channels });
    const { blob, manifest } = exportResult;

    if (!blob) {
      throw new Error('Expected export without onChunk callback to produce a Blob.');
    }

    assert.strictEqual(manifest.dataset.totalVolumeCount, 3);
    assert.strictEqual(manifest.dataset.channels.length, 1);
    assert.strictEqual(manifest.dataset.channels[0].layers.length, 2);
    assert.strictEqual(manifest.dataset.channels[0].trackEntries.length, 2);

    const archiveBytes = new Uint8Array(await blob.arrayBuffer());
    assert.strictEqual(archiveBytes.byteLength, blob.size);

    const filesInArchive = unzipSync(archiveBytes);
    assert.ok(filesInArchive['manifest.json']);
    const manifestFromArchive = JSON.parse(
      decoder.decode(filesInArchive['manifest.json'])
    ) as PreprocessedManifest;
    assert.deepEqual(manifestFromArchive, manifest);

    const expectedVolumeEntries: Record<string, Uint8Array> = {
      'volumes/channel-a/structural/timepoint-0000.bin': structuralData,
      'volumes/channel-a/labels/timepoint-0000.bin': segmentationA,
      'volumes/channel-a/labels/timepoint-0001.bin': segmentationB
    };

    assert.deepEqual(
      Object.keys(filesInArchive).sort(),
      [...Object.keys(expectedVolumeEntries), 'manifest.json'].sort()
    );

    for (const [path, expected] of Object.entries(expectedVolumeEntries)) {
      const entry = filesInArchive[path];
      assert.ok(entry, `missing archive entry for ${path}`);
      assert.deepEqual(Array.from(entry), Array.from(expected));
    }

    const imported = await importPreprocessedDataset(archiveBytes);

    assert.strictEqual(imported.totalVolumeCount, 3);
    assert.strictEqual(imported.layers.length, 2);
    assert.strictEqual(imported.channelSummaries.length, 1);

    const importedStructural = imported.layers[0];
    assert.strictEqual(importedStructural.isSegmentation, false);
    assert.strictEqual(importedStructural.volumes.length, 1);
    assert.deepEqual(
      Array.from(importedStructural.volumes[0].normalized),
      Array.from(structuralData)
    );

    const importedLabels = imported.layers[1];
    assert.strictEqual(importedLabels.isSegmentation, true);
    assert.strictEqual(importedLabels.volumes.length, 2);
    assert.deepEqual(
      Array.from(importedLabels.volumes[0].normalized),
      Array.from(segmentationA)
    );
    assert.deepEqual(
      Array.from(importedLabels.volumes[1].normalized),
      Array.from(segmentationB)
    );

    const summary = imported.channelSummaries[0];
    assert.strictEqual(summary.layers.length, 2);
    assert.strictEqual(summary.layers[0].volumeCount, 1);
    assert.strictEqual(summary.layers[1].volumeCount, 2);
    assert.deepEqual(summary.trackEntries, channels[0].trackEntries);

<<<<<<< HEAD
    const chunkCollector: Uint8Array[] = [];
    const streamedResult = await exportPreprocessedDataset({ layers, channels }, (chunk) => {
      chunkCollector.push(chunk.slice());
    });

    assert.strictEqual(streamedResult.blob, undefined);
    const alignedStreamedManifest = {
      ...streamedResult.manifest,
      generatedAt: manifest.generatedAt
    } as PreprocessedManifest;
    assert.deepEqual(alignedStreamedManifest, manifest);
    assert.ok(chunkCollector.length > 0, 'expected streamed export to emit chunks');

    const streamedSize = chunkCollector.reduce((total, chunk) => total + chunk.byteLength, 0);
    assert.ok(streamedSize > 0);

    const reconstructed = new Uint8Array(streamedSize);
    let offset = 0;
    for (const chunk of chunkCollector) {
      reconstructed.set(chunk, offset);
      offset += chunk.byteLength;
    }

    const streamedFiles = unzipSync(reconstructed);
    assert.deepEqual(
      Object.keys(streamedFiles).sort(),
      [...Object.keys(expectedVolumeEntries), 'manifest.json'].sort()
    );

    const streamedManifestFromArchive = JSON.parse(
      decoder.decode(streamedFiles['manifest.json'])
    ) as PreprocessedManifest;
    const normalizedStreamedManifestFromArchive = {
      ...streamedManifestFromArchive,
      generatedAt: manifest.generatedAt
    } as PreprocessedManifest;
    assert.deepEqual(normalizedStreamedManifestFromArchive, manifest);

    for (const [path, expected] of Object.entries(expectedVolumeEntries)) {
      const entry = streamedFiles[path];
      assert.ok(entry, `missing streamed archive entry for ${path}`);
      assert.deepEqual(Array.from(entry), Array.from(expected));
    }
=======
    const paddedBuffer = new Uint8Array(16);
    const offsetPayload = new Uint8Array([5, 15, 25, 35, 45, 55, 65, 75]);
    paddedBuffer.set(offsetPayload, 4);
    const offsetView = new Uint8Array(paddedBuffer.buffer, 4, offsetPayload.length);

    const offsetLayer: LoadedLayer = {
      key: 'offset-layer',
      label: 'Offset Layer',
      channelId: 'offset-channel',
      volumes: [
        {
          width: 2,
          height: 2,
          depth: 2,
          channels: 1,
          dataType: 'uint8',
          normalized: offsetView,
          min: 0,
          max: 255
        }
      ],
      isSegmentation: false
    };

    const offsetChannel: ChannelExportMetadata = {
      id: 'offset-channel',
      name: 'Offset Channel',
      trackEntries: []
    };

    const { blob: offsetBlob, manifest: offsetManifest } = await exportPreprocessedDataset({
      layers: [offsetLayer],
      channels: [offsetChannel]
    });

    const offsetBytes = new Uint8Array(await offsetBlob.arrayBuffer());
    const offsetFiles = unzipSync(offsetBytes);

    const offsetEntryPath = 'volumes/offset-channel/offset-layer/timepoint-0000.bin';
    const offsetEntry = offsetFiles[offsetEntryPath];
    assert.ok(offsetEntry, 'missing archive entry for offset volume');
    assert.deepEqual(Array.from(offsetEntry), Array.from(offsetPayload));

    const manifestVolume = offsetManifest.dataset.channels[0].layers[0].volumes[0];
    const expectedDigest = createHash('sha256').update(offsetPayload).digest('hex');
    assert.strictEqual(manifestVolume.digest, expectedDigest);
    assert.strictEqual(manifestVolume.byteLength, offsetPayload.byteLength);
>>>>>>> 52100712

    const tamperedFiles = unzipSync(new Uint8Array(archiveBytes));
    const tamperedManifest = JSON.parse(
      decoder.decode(tamperedFiles['manifest.json'])
    ) as PreprocessedManifest;
    tamperedManifest.dataset.channels[0].layers[0].volumes[0].digest = '0'.repeat(64);
    tamperedFiles['manifest.json'] = encoder.encode(JSON.stringify(tamperedManifest));

    const tamperedArchive = zipSync(tamperedFiles);

    await assert.rejects(() => importPreprocessedDataset(tamperedArchive), /Digest mismatch/);

    console.log('preprocessed dataset import/export tests passed');
  } catch (error) {
    console.error('preprocessed dataset import/export tests failed');
    console.error(error instanceof Error ? error.stack ?? error.message : error);
    process.exitCode = 1;
  }
})();<|MERGE_RESOLUTION|>--- conflicted
+++ resolved
@@ -155,7 +155,6 @@
     assert.strictEqual(summary.layers[1].volumeCount, 2);
     assert.deepEqual(summary.trackEntries, channels[0].trackEntries);
 
-<<<<<<< HEAD
     const chunkCollector: Uint8Array[] = [];
     const streamedResult = await exportPreprocessedDataset({ layers, channels }, (chunk) => {
       chunkCollector.push(chunk.slice());
@@ -199,7 +198,6 @@
       assert.ok(entry, `missing streamed archive entry for ${path}`);
       assert.deepEqual(Array.from(entry), Array.from(expected));
     }
-=======
     const paddedBuffer = new Uint8Array(16);
     const offsetPayload = new Uint8Array([5, 15, 25, 35, 45, 55, 65, 75]);
     paddedBuffer.set(offsetPayload, 4);
@@ -247,7 +245,6 @@
     const expectedDigest = createHash('sha256').update(offsetPayload).digest('hex');
     assert.strictEqual(manifestVolume.digest, expectedDigest);
     assert.strictEqual(manifestVolume.byteLength, offsetPayload.byteLength);
->>>>>>> 52100712
 
     const tamperedFiles = unzipSync(new Uint8Array(archiveBytes));
     const tamperedManifest = JSON.parse(
